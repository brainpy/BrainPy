--- conflicted
+++ resolved
@@ -1,8 +1,3 @@
 from brainpy._src.math.event import (
   csrmv as csrmv,
-<<<<<<< HEAD
-  csrmm as csrmm,
-  info as info,
-=======
->>>>>>> 5e541076
 )