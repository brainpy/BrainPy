--- conflicted
+++ resolved
@@ -1,16 +1,13 @@
-<<<<<<< HEAD
-from brainpy._src.math.sparse import (
-  csrmv,
-  csrmm,
-  coomv,
-=======
->>>>>>> 5e541076
 
 from brainpy._src.math.sparse import (
   seg_matmul,
 )
 from brainpy._src.math.sparse import (
   csrmv,
+  csrmm,
+  coomv,
+
+  seg_matmul,
 
   csr_to_dense as csr_to_dense,
   csr_to_coo as csr_to_coo,
