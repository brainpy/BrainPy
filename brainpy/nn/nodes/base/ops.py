# -*- coding: utf-8 -*-

import numpy as np
from brainpy import math as bm, tools
from brainpy.nn.constants import PASS_ONLY_ONE
from brainpy.tools.checking import check_shape_consistency
from brainpy.nn.base import Node

__all__ = [
	'Concat', 'Select', 'Reshape', 'Summation',
]


class Concat(Node):
	"""
	Concatenate multiple inputs into one.

<<<<<<< HEAD
  Parameters
  ----------
  axis : int
    The axis of concatenation to perform.
  """
  def __init__(self, axis=-1, trainable=False, **kwargs):
    super(Concat, self).__init__(trainable=trainable, **kwargs)
    self.axis = axis
=======
	Parameters
	----------
	axis : int
		The axis of concatenation to perform.
	"""
>>>>>>> a9adaa1a

	def __init__(self, axis=-1, **kwargs):
		super(Concat, self).__init__(**kwargs)
		self.axis = axis

	def init_ff_conn(self):
		unique_shape, free_shapes = check_shape_consistency(self.feedforward_shapes, self.axis)
		out_size = list(unique_shape)
		out_size.insert(self.axis, sum(free_shapes))
		self.set_output_shape(out_size)

	def forward(self, ff, **shared_kwargs):
		return bm.concatenate(ff, axis=self.axis)


class Select(Node):
	"""
	Select a subset of the given input.
	"""

	data_pass_type = PASS_ONLY_ONE

<<<<<<< HEAD
  def __init__(self, index, trainable=False, **kwargs):
    super(Select, self).__init__(trainable=trainable, **kwargs)
    if isinstance(index, int):
      self.index = bm.asarray([index]).value
=======
	def __init__(self, index, **kwargs):
		super(Select, self).__init__(**kwargs)
		if isinstance(index, int):
			self.index = bm.asarray([index]).value
>>>>>>> a9adaa1a

	def init_ff_conn(self):
		out_size = bm.zeros(self.feedforward_shapes[1:])[self.index].shape
		self.set_output_shape((None,) + out_size)

	def forward(self, ff, **shared_kwargs):
		return ff[..., self.index]


class Reshape(Node):
<<<<<<< HEAD
  """
  Reshape the input tensor to another tensor.

  Parameters
  ----------
  shape: int, sequence of int
    The reshaped size. This shape does not contain the batch size.
  """
  data_pass_type = PASS_ONLY_ONE

  def __init__(self, shape, trainable=False, **kwargs):
    super(Reshape, self).__init__(trainable=trainable, **kwargs)
    self.shape = tools.to_size(shape)
    assert (None not in self.shape), 'Batch size can not be defined in the reshaped size.'

  def init_ff_conn(self):
    in_size = self.feedforward_shapes[1:]
    if -1 in self.shape:
      assert self.shape.count(-1) == 1, f'Cannot set shape with multiple -1. But got {self.shape}'
      length = bm.prod(in_size)
      out_size = list(self.shape)
      m1_idx = out_size.index(-1)
      other_shape = out_size[:m1_idx] + out_size[m1_idx + 1:]
      m1_length = int(length / bm.prod(other_shape))
      out_size[m1_idx] = m1_length
    else:
      assert bm.prod(in_size) == bm.prod(self.shape)
      out_size = self.shape
    self.set_output_shape((None, ) + out_size)

  def forward(self, ff, **shared_kwargs):
    return bm.reshape(ff, self.shape)


class Summation(Node):
  """
  Sum all input tensors into one.

  All inputs should be broadcast compatible.
  """
  def __init__(self, trainable=False, **kwargs):
    super(Summation, self).__init__(trainable=trainable, **kwargs)

  def init_ff_conn(self):
    unique_shape, _ = check_shape_consistency(self.feedforward_shapes, None, True)
    self.set_output_shape(list(unique_shape))

  def forward(self, ff, **shared_kwargs):
    res = ff[0]
    for v in ff[1:]:
      res = res + v
    return res
=======
	"""
	Reshape the input tensor to another tensor.

	Parameters
	----------
	shape: int, sequence of int
		The reshaped size. This shape does not contain the batch size.
	"""
	data_pass_type = PASS_ONLY_ONE

	def __init__(self, shape, **kwargs):
		super(Reshape, self).__init__(**kwargs)
		self.shape = tools.to_size(shape)
		assert (None not in self.shape), 'Batch size can not be defined in the reshaped size.'

	def init_ff_conn(self):
		in_size = self.feedforward_shapes[1:]
		if -1 in self.shape:
			assert self.shape.count(-1) == 1, f'Cannot set shape with multiple -1. But got {self.shape}'
			length = np.prod(in_size)
			out_size = list(self.shape)
			m1_idx = out_size.index(-1)
			other_shape = out_size[:m1_idx] + out_size[m1_idx + 1:]
			m1_length = int(length / np.prod(other_shape))
			out_size[m1_idx] = m1_length
		else:
			assert np.prod(in_size) == np.prod(self.shape)
			out_size = self.shape
		self.set_output_shape((None,) + tuple(out_size))

	def forward(self, ff, **shared_kwargs):
		return bm.reshape(ff, self.shape)


class Summation(Node):
	"""
	Sum all input tensors into one.

	All inputs should be broadcast compatible.
	"""

	def __init__(self, **kwargs):
		super(Summation, self).__init__(**kwargs)

	def init_ff_conn(self):
		unique_shape, _ = check_shape_consistency(self.feedforward_shapes, None, True)
		self.set_output_shape(list(unique_shape))

	def forward(self, ff, **shared_kwargs):
		res = ff[0]
		for v in ff[1:]:
			res = res + v
		return res
>>>>>>> a9adaa1a
<|MERGE_RESOLUTION|>--- conflicted
+++ resolved
@@ -1,80 +1,60 @@
 # -*- coding: utf-8 -*-
 
-import numpy as np
 from brainpy import math as bm, tools
+from brainpy.nn.base import Node
 from brainpy.nn.constants import PASS_ONLY_ONE
 from brainpy.tools.checking import check_shape_consistency
-from brainpy.nn.base import Node
 
 __all__ = [
-	'Concat', 'Select', 'Reshape', 'Summation',
+  'Concat', 'Select', 'Reshape', 'Summation',
 ]
 
 
 class Concat(Node):
-	"""
-	Concatenate multiple inputs into one.
+  """
+  Concatenate multiple inputs into one.
 
-<<<<<<< HEAD
   Parameters
   ----------
   axis : int
     The axis of concatenation to perform.
   """
+
   def __init__(self, axis=-1, trainable=False, **kwargs):
     super(Concat, self).__init__(trainable=trainable, **kwargs)
     self.axis = axis
-=======
-	Parameters
-	----------
-	axis : int
-		The axis of concatenation to perform.
-	"""
->>>>>>> a9adaa1a
 
-	def __init__(self, axis=-1, **kwargs):
-		super(Concat, self).__init__(**kwargs)
-		self.axis = axis
+  def init_ff_conn(self):
+    unique_shape, free_shapes = check_shape_consistency(self.feedforward_shapes, self.axis)
+    out_size = list(unique_shape)
+    out_size.insert(self.axis, sum(free_shapes))
+    self.set_output_shape(out_size)
 
-	def init_ff_conn(self):
-		unique_shape, free_shapes = check_shape_consistency(self.feedforward_shapes, self.axis)
-		out_size = list(unique_shape)
-		out_size.insert(self.axis, sum(free_shapes))
-		self.set_output_shape(out_size)
-
-	def forward(self, ff, **shared_kwargs):
-		return bm.concatenate(ff, axis=self.axis)
+  def forward(self, ff, **shared_kwargs):
+    return bm.concatenate(ff, axis=self.axis)
 
 
 class Select(Node):
-	"""
-	Select a subset of the given input.
-	"""
+  """
+  Select a subset of the given input.
+  """
 
-	data_pass_type = PASS_ONLY_ONE
+  data_pass_type = PASS_ONLY_ONE
 
-<<<<<<< HEAD
   def __init__(self, index, trainable=False, **kwargs):
     super(Select, self).__init__(trainable=trainable, **kwargs)
     if isinstance(index, int):
       self.index = bm.asarray([index]).value
-=======
-	def __init__(self, index, **kwargs):
-		super(Select, self).__init__(**kwargs)
-		if isinstance(index, int):
-			self.index = bm.asarray([index]).value
->>>>>>> a9adaa1a
 
-	def init_ff_conn(self):
-		out_size = bm.zeros(self.feedforward_shapes[1:])[self.index].shape
-		self.set_output_shape((None,) + out_size)
+  def init_ff_conn(self):
+    out_size = bm.zeros(self.feedforward_shapes[1:])[self.index].shape
+    self.set_output_shape((None,) + out_size)
 
-	def forward(self, ff, **shared_kwargs):
-		return ff[..., self.index]
+  def forward(self, ff, **shared_kwargs):
+    return ff[..., self.index]
 
 
 class Reshape(Node):
-<<<<<<< HEAD
   """
   Reshape the input tensor to another tensor.
 
@@ -103,7 +83,7 @@
     else:
       assert bm.prod(in_size) == bm.prod(self.shape)
       out_size = self.shape
-    self.set_output_shape((None, ) + out_size)
+    self.set_output_shape((None,) + out_size)
 
   def forward(self, ff, **shared_kwargs):
     return bm.reshape(ff, self.shape)
@@ -115,6 +95,7 @@
 
   All inputs should be broadcast compatible.
   """
+
   def __init__(self, trainable=False, **kwargs):
     super(Summation, self).__init__(trainable=trainable, **kwargs)
 
@@ -126,59 +107,4 @@
     res = ff[0]
     for v in ff[1:]:
       res = res + v
-    return res
-=======
-	"""
-	Reshape the input tensor to another tensor.
-
-	Parameters
-	----------
-	shape: int, sequence of int
-		The reshaped size. This shape does not contain the batch size.
-	"""
-	data_pass_type = PASS_ONLY_ONE
-
-	def __init__(self, shape, **kwargs):
-		super(Reshape, self).__init__(**kwargs)
-		self.shape = tools.to_size(shape)
-		assert (None not in self.shape), 'Batch size can not be defined in the reshaped size.'
-
-	def init_ff_conn(self):
-		in_size = self.feedforward_shapes[1:]
-		if -1 in self.shape:
-			assert self.shape.count(-1) == 1, f'Cannot set shape with multiple -1. But got {self.shape}'
-			length = np.prod(in_size)
-			out_size = list(self.shape)
-			m1_idx = out_size.index(-1)
-			other_shape = out_size[:m1_idx] + out_size[m1_idx + 1:]
-			m1_length = int(length / np.prod(other_shape))
-			out_size[m1_idx] = m1_length
-		else:
-			assert np.prod(in_size) == np.prod(self.shape)
-			out_size = self.shape
-		self.set_output_shape((None,) + tuple(out_size))
-
-	def forward(self, ff, **shared_kwargs):
-		return bm.reshape(ff, self.shape)
-
-
-class Summation(Node):
-	"""
-	Sum all input tensors into one.
-
-	All inputs should be broadcast compatible.
-	"""
-
-	def __init__(self, **kwargs):
-		super(Summation, self).__init__(**kwargs)
-
-	def init_ff_conn(self):
-		unique_shape, _ = check_shape_consistency(self.feedforward_shapes, None, True)
-		self.set_output_shape(list(unique_shape))
-
-	def forward(self, ff, **shared_kwargs):
-		res = ff[0]
-		for v in ff[1:]:
-			res = res + v
-		return res
->>>>>>> a9adaa1a
+    return res