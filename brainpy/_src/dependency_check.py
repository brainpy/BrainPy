--- conflicted
+++ resolved
@@ -1,254 +1,164 @@
-<<<<<<< HEAD
-import os
-import sys
-from jax.lib import xla_client
-
-__all__ = [
-  'import_taichi',
-  'import_brainpylib_cpu_ops',
-  'import_brainpylib_gpu_ops',
-]
-
-_minimal_brainpylib_version = '0.2.6'
-_minimal_taichi_version = (1, 7, 0)
-
-taichi = None
-brainpylib_cpu_ops = None
-brainpylib_gpu_ops = None
-
-taichi_install_info = (f'We need taichi=={_minimal_taichi_version}. '
-                       f'Currently you can install taichi=={_minimal_taichi_version} through:\n\n'
-                       '> pip install taichi==1.7.0')
-os.environ["TI_LOG_LEVEL"] = "error"
-
-
-def import_taichi():
-  global taichi
-  if taichi is None:
-    with open(os.devnull, 'w') as devnull:
-      old_stdout = sys.stdout
-      sys.stdout = devnull
-      try:
-        import taichi as taichi  # noqa
-      except ModuleNotFoundError:
-        raise ModuleNotFoundError(taichi_install_info)
-      finally:
-        sys.stdout = old_stdout
-
-  if taichi.__version__ != _minimal_taichi_version:
-    raise RuntimeError(taichi_install_info)
-  return taichi
-
-
-def is_brainpylib_gpu_installed():
-  return False if brainpylib_gpu_ops is None else True
-
-
-def import_brainpylib_cpu_ops():
-  global brainpylib_cpu_ops
-  if brainpylib_cpu_ops is None:
-    try:
-      from brainpylib import cpu_ops as brainpylib_cpu_ops
-
-      for _name, _value in brainpylib_cpu_ops.registrations().items():
-        xla_client.register_custom_call_target(_name, _value, platform="cpu")
-
-      import brainpylib
-      if brainpylib.__version__ < _minimal_brainpylib_version:
-        raise SystemError(f'This version of brainpy needs brainpylib >= {_minimal_brainpylib_version}.')
-      if hasattr(brainpylib, 'check_brainpy_version'):
-        brainpylib.check_brainpy_version()
-
-    except ImportError:
-      raise ImportError('Please install brainpylib. \n'
-                        'See https://brainpy.readthedocs.io for installation instructions.')
-
-  return brainpylib_cpu_ops
-
-
-def import_brainpylib_gpu_ops():
-  global brainpylib_gpu_ops
-  if brainpylib_gpu_ops is None:
-    try:
-      from brainpylib import gpu_ops as brainpylib_gpu_ops
-
-      for _name, _value in brainpylib_gpu_ops.registrations().items():
-        xla_client.register_custom_call_target(_name, _value, platform="gpu")
-
-      import brainpylib
-      if brainpylib.__version__ < _minimal_brainpylib_version:
-        raise SystemError(f'This version of brainpy needs brainpylib >= {_minimal_brainpylib_version}.')
-      if hasattr(brainpylib, 'check_brainpy_version'):
-        brainpylib.check_brainpy_version()
-
-    except ImportError:
-      raise ImportError('Please install GPU version of brainpylib. \n'
-                        'See https://brainpy.readthedocs.io for installation instructions.')
-
-  return brainpylib_gpu_ops
-=======
-import functools
-import os
-import sys
-
-from jax.lib import xla_client
-
-__all__ = [
-  'import_taichi',
-  'raise_taichi_not_found',
-  'check_taichi_func',
-  'check_taichi_class',
-  'import_numba',
-  'raise_numba_not_found',
-  'check_numba_func',
-  'check_numba_class',
-  'import_brainpylib_cpu_ops',
-  'import_brainpylib_gpu_ops',
-]
-
-_minimal_brainpylib_version = '0.2.6'
-_minimal_taichi_version = (1, 7, 0)
-
-taichi = None
-numba = None
-brainpylib_cpu_ops = None
-brainpylib_gpu_ops = None
-
-taichi_install_info = (f'We need taichi=={_minimal_taichi_version}. '
-                       f'Currently you can install taichi=={_minimal_taichi_version} through:\n\n'
-                       '> pip install taichi==1.7.0')
-numba_install_info = ('We need numba. Please install numba by pip . \n'
-                      '> pip install numba'
-                      )
-os.environ["TI_LOG_LEVEL"] = "error"
-
-
-def import_taichi(error_if_not_found=True):
-  global taichi
-  if taichi is None:
-    with open(os.devnull, 'w') as devnull:
-      old_stdout = sys.stdout
-      sys.stdout = devnull
-      try:
-        import taichi as taichi  # noqa
-      except ModuleNotFoundError:
-        if error_if_not_found:
-          raise raise_taichi_not_found()
-      finally:
-        sys.stdout = old_stdout
-
-  if taichi is None:
-    return None
-  if taichi.__version__ != _minimal_taichi_version:
-    raise RuntimeError(taichi_install_info)
-  return taichi
-
-
-def raise_taichi_not_found():
-  raise ModuleNotFoundError(taichi_install_info)
-
-
-def check_taichi_func(func):
-  @functools.wraps(func)
-  def wrapper(*args, **kwargs):
-    if taichi is None:
-      raise_taichi_not_found()
-    return func(*args, **kwargs)
-
-  return wrapper
-
-
-def check_taichi_class(cls):
-  class Wrapper(cls):
-    def __init__(self, *args, **kwargs):
-      if taichi is None:
-        raise_taichi_not_found()
-      super().__init__(*args, **kwargs)
-
-  return Wrapper
-
-
-def import_numba(error_if_not_found=True):
-  global numba
-  if numba is None:
-    try:
-      import numba as numba
-    except ModuleNotFoundError:
-      if error_if_not_found:
-        raise_numba_not_found()
-      else:
-        return None
-  return numba
-
-
-def raise_numba_not_found():
-  raise ModuleNotFoundError(numba_install_info)
-
-
-def check_numba_func(func):
-  @functools.wraps(func)
-  def wrapper(*args, **kwargs):
-    if numba is None:
-      raise_numba_not_found()
-    return func(*args, **kwargs)
-
-  return wrapper
-
-
-def check_numba_class(cls):
-  class Wrapper(cls):
-    def __init__(self, *args, **kwargs):
-      if numba is None:
-        raise_numba_not_found()
-      super().__init__(*args, **kwargs)
-
-  return Wrapper
-
-
-def is_brainpylib_gpu_installed():
-  return False if brainpylib_gpu_ops is None else True
-
-
-def import_brainpylib_cpu_ops():
-  global brainpylib_cpu_ops
-  if brainpylib_cpu_ops is None:
-    try:
-      from brainpylib import cpu_ops as brainpylib_cpu_ops
-
-      for _name, _value in brainpylib_cpu_ops.registrations().items():
-        xla_client.register_custom_call_target(_name, _value, platform="cpu")
-
-      import brainpylib
-      if brainpylib.__version__ < _minimal_brainpylib_version:
-        raise SystemError(f'This version of brainpy needs brainpylib >= {_minimal_brainpylib_version}.')
-      if hasattr(brainpylib, 'check_brainpy_version'):
-        brainpylib.check_brainpy_version()
-
-    except ImportError:
-      raise ImportError('Please install brainpylib. \n'
-                        'See https://brainpy.readthedocs.io for installation instructions.')
-
-  return brainpylib_cpu_ops
-
-
-def import_brainpylib_gpu_ops():
-  global brainpylib_gpu_ops
-  if brainpylib_gpu_ops is None:
-    try:
-      from brainpylib import gpu_ops as brainpylib_gpu_ops
-
-      for _name, _value in brainpylib_gpu_ops.registrations().items():
-        xla_client.register_custom_call_target(_name, _value, platform="gpu")
-
-      import brainpylib
-      if brainpylib.__version__ < _minimal_brainpylib_version:
-        raise SystemError(f'This version of brainpy needs brainpylib >= {_minimal_brainpylib_version}.')
-      if hasattr(brainpylib, 'check_brainpy_version'):
-        brainpylib.check_brainpy_version()
-
-    except ImportError:
-      raise ImportError('Please install GPU version of brainpylib. \n'
-                        'See https://brainpy.readthedocs.io for installation instructions.')
-
-  return brainpylib_gpu_ops
->>>>>>> 76202d5b
+import functools
+import os
+import sys
+
+from jax.lib import xla_client
+
+__all__ = [
+  'import_taichi',
+  'raise_taichi_not_found',
+  'check_taichi_func',
+  'check_taichi_class',
+  'import_numba',
+  'raise_numba_not_found',
+  'check_numba_func',
+  'check_numba_class',
+  'import_brainpylib_cpu_ops',
+  'import_brainpylib_gpu_ops',
+]
+
+_minimal_brainpylib_version = '0.2.6'
+_minimal_taichi_version = (1, 7, 0)
+
+taichi = None
+numba = None
+brainpylib_cpu_ops = None
+brainpylib_gpu_ops = None
+
+taichi_install_info = (f'We need taichi=={_minimal_taichi_version}. '
+                       f'Currently you can install taichi=={_minimal_taichi_version} through:\n\n'
+                       '> pip install taichi==1.7.0')
+numba_install_info = ('We need numba. Please install numba by pip . \n'
+                      '> pip install numba'
+                      )
+os.environ["TI_LOG_LEVEL"] = "error"
+
+
+def import_taichi(error_if_not_found=True):
+  global taichi
+  if taichi is None:
+    with open(os.devnull, 'w') as devnull:
+      old_stdout = sys.stdout
+      sys.stdout = devnull
+      try:
+        import taichi as taichi  # noqa
+      except ModuleNotFoundError:
+        if error_if_not_found:
+          raise raise_taichi_not_found()
+      finally:
+        sys.stdout = old_stdout
+
+  if taichi is None:
+    return None
+  if taichi.__version__ != _minimal_taichi_version:
+    raise RuntimeError(taichi_install_info)
+  return taichi
+
+
+def raise_taichi_not_found():
+  raise ModuleNotFoundError(taichi_install_info)
+
+
+def check_taichi_func(func):
+  @functools.wraps(func)
+  def wrapper(*args, **kwargs):
+    if taichi is None:
+      raise_taichi_not_found()
+    return func(*args, **kwargs)
+
+  return wrapper
+
+
+def check_taichi_class(cls):
+  class Wrapper(cls):
+    def __init__(self, *args, **kwargs):
+      if taichi is None:
+        raise_taichi_not_found()
+      super().__init__(*args, **kwargs)
+
+  return Wrapper
+
+
+def import_numba(error_if_not_found=True):
+  global numba
+  if numba is None:
+    try:
+      import numba as numba
+    except ModuleNotFoundError:
+      if error_if_not_found:
+        raise_numba_not_found()
+      else:
+        return None
+  return numba
+
+
+def raise_numba_not_found():
+  raise ModuleNotFoundError(numba_install_info)
+
+
+def check_numba_func(func):
+  @functools.wraps(func)
+  def wrapper(*args, **kwargs):
+    if numba is None:
+      raise_numba_not_found()
+    return func(*args, **kwargs)
+
+  return wrapper
+
+
+def check_numba_class(cls):
+  class Wrapper(cls):
+    def __init__(self, *args, **kwargs):
+      if numba is None:
+        raise_numba_not_found()
+      super().__init__(*args, **kwargs)
+
+  return Wrapper
+
+
+def is_brainpylib_gpu_installed():
+  return False if brainpylib_gpu_ops is None else True
+
+
+def import_brainpylib_cpu_ops():
+  global brainpylib_cpu_ops
+  if brainpylib_cpu_ops is None:
+    try:
+      from brainpylib import cpu_ops as brainpylib_cpu_ops
+
+      for _name, _value in brainpylib_cpu_ops.registrations().items():
+        xla_client.register_custom_call_target(_name, _value, platform="cpu")
+
+      import brainpylib
+      if brainpylib.__version__ < _minimal_brainpylib_version:
+        raise SystemError(f'This version of brainpy needs brainpylib >= {_minimal_brainpylib_version}.')
+      if hasattr(brainpylib, 'check_brainpy_version'):
+        brainpylib.check_brainpy_version()
+
+    except ImportError:
+      raise ImportError('Please install brainpylib. \n'
+                        'See https://brainpy.readthedocs.io for installation instructions.')
+
+  return brainpylib_cpu_ops
+
+
+def import_brainpylib_gpu_ops():
+  global brainpylib_gpu_ops
+  if brainpylib_gpu_ops is None:
+    try:
+      from brainpylib import gpu_ops as brainpylib_gpu_ops
+
+      for _name, _value in brainpylib_gpu_ops.registrations().items():
+        xla_client.register_custom_call_target(_name, _value, platform="gpu")
+
+      import brainpylib
+      if brainpylib.__version__ < _minimal_brainpylib_version:
+        raise SystemError(f'This version of brainpy needs brainpylib >= {_minimal_brainpylib_version}.')
+      if hasattr(brainpylib, 'check_brainpy_version'):
+        brainpylib.check_brainpy_version()
+
+    except ImportError:
+      raise ImportError('Please install GPU version of brainpylib. \n'
+                        'See https://brainpy.readthedocs.io for installation instructions.')
+
+  return brainpylib_gpu_ops