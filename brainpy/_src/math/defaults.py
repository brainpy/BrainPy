--- conflicted
+++ resolved
@@ -30,10 +30,9 @@
 # '''Default complex data type.'''
 complex_ = jnp.complex128 if config.read('jax_enable_x64') else jnp.complex64
 
-<<<<<<< HEAD
 # register brainpy object as pytree
 bp_object_as_pytree = False
-=======
+
 if ti is not None:
   # '''Default integer data type in Taichi.'''
   ti_int = ti.int64 if config.read('jax_enable_x64') else ti.int32
@@ -44,4 +43,3 @@
 else:
   ti_int = None
   ti_float = None
->>>>>>> 3826c548
