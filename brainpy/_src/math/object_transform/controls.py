--- conflicted
+++ resolved
@@ -308,11 +308,7 @@
       The stacked outputs of ``body_fun`` when scanned over the leading axis of the inputs.
     """
     return brainstate.transform.scan(
-<<<<<<< HEAD
         body_fun,
-=======
-        f=body_fun,
->>>>>>> 23248e60
         init=init,
         xs=operands,
         reverse=reverse,
