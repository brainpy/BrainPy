--- conflicted
+++ resolved
@@ -791,23 +791,15 @@
     r = jr.uniform(key, shape=_size2shape(size), minval=low, maxval=high)
     return _return(r)
 
-<<<<<<< HEAD
-  def truncated_normal(self, lower, upper, size=None, scale=1, loc=0, key=None):
-=======
   def __norm_cdf(self, x, sqrt2, dtype):
     # Computes standard normal cumulative distribution function
     return (np.asarray(1., dtype) + lax.erf(x / sqrt2)) / np.asarray(2., dtype)
 
   def truncated_normal(self, lower, upper, size=None, loc=0., scale=1., dtype=float, key=None):
->>>>>>> 586cb0cb
     lower = _check_py_seq(_as_jax_array(lower))
     upper = _check_py_seq(_as_jax_array(upper))
     loc = _check_py_seq(_as_jax_array(loc))
     scale = _check_py_seq(_as_jax_array(scale))
-<<<<<<< HEAD
-    lower = (lower - loc) / scale
-    upper = (upper - loc) / scale
-=======
 
     lower = lax.convert_element_type(lower, dtype)
     upper = lax.convert_element_type(upper, dtype)
@@ -819,7 +811,6 @@
       ValueError("mean is more than 2 std from [lower, upper] in truncated_normal. "
                  "The distribution of values may be incorrect.")
     )
->>>>>>> 586cb0cb
 
     if size is None:
       size = lax.broadcast_shapes(jnp.shape(lower),
@@ -837,16 +828,6 @@
     # Uniformly fill tensor with values from [l, u], then translate to
     # [2l-1, 2u-1].
     key = self.split_key() if key is None else _formalize_key(key)
-<<<<<<< HEAD
-    rands = jr.truncated_normal(key,
-                                lower=lower,
-                                upper=upper,
-                                shape=_size2shape(size))
-    rands = rands * scale
-    rands += loc
-
-    return _return(rands)
-=======
     out = jr.uniform(key, size, dtype, minval=2 * l - 1, maxval=2 * u - 1)
 
     # Use inverse cdf transform for normal distribution to get truncated
@@ -861,7 +842,6 @@
                    lax.nextafter(lax.stop_gradient(lower), np.array(np.inf, dtype=dtype)),
                    lax.nextafter(lax.stop_gradient(upper), np.array(-np.inf, dtype=dtype)))
     return _return(out)
->>>>>>> 586cb0cb
 
   def _check_p(self, p):
     raise ValueError(f'Parameter p should be within [0, 1], but we got {p}')
@@ -2054,40 +2034,6 @@
   Draw samples from the Laplace or double exponential distribution with
   specified location (or mean) and scale (decay).
 
-<<<<<<< HEAD
-def truncated_normal(lower, upper, loc=0, size=None, scale=None, key=None):
-  """Sample truncated standard normal random values with given shape and dtype.
-
-  Parameters
-  ----------
-  lower : float, ndarray
-    A float or array of floats representing the lower bound for
-    truncation. Must be broadcast-compatible with ``upper``.
-  upper : float, ndarray
-    A float or array of floats representing the  upper bound for
-    truncation. Must be broadcast-compatible with ``lower``.
-  loc : float, ndarray
-    Mean ("centre") of the distribution before truncating. Note that 
-    the mean of the truncated distribution will not be exactly equal 
-    to ``loc``.
-  size : optional, list of int, tuple of int
-    A tuple of nonnegative integers specifying the result
-    shape. Must be broadcast-compatible with ``lower`` and ``upper``. The
-    default (None) produces a result shape by broadcasting ``lower`` and
-    ``upper``.
-  scale : float, ndarray
-    Standard deviation (spread or "width") of the distribution. Must be
-    non-negative.
-
-  Returns
-  -------
-  out : Array
-    A random array with the specified dtype and shape given by ``shape`` if
-    ``shape`` is not None, or else by broadcasting ``lower`` and ``upper``.
-    Returns values in the open interval ``(lower, upper)``.
-  """
-  return DEFAULT.truncated_normal(lower, upper, size, scale, loc=loc, key=key)
-=======
   The Laplace distribution is similar to the Gaussian/normal distribution,
   but is sharper at the peak and has fatter tails. It represents the
   difference between two independent, identically distributed exponential
@@ -2110,7 +2056,6 @@
   -------
   out : ndarray or scalar
       Drawn samples from the parameterized Laplace distribution.
->>>>>>> 586cb0cb
 
   Notes
   -----
@@ -2913,6 +2858,10 @@
   upper : float, ndarray
     A float or array of floats representing the  upper bound for
     truncation. Must be broadcast-compatible with ``lower``.
+  loc : float, ndarray
+    Mean ("centre") of the distribution before truncating. Note that 
+    the mean of the truncated distribution will not be exactly equal 
+    to ``loc``.
   size : optional, list of int, tuple of int
     A tuple of nonnegative integers specifying the result
     shape. Must be broadcast-compatible with ``lower`` and ``upper``. The
