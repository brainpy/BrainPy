# -*- coding: utf-8 -*-

from typing import Tuple, Optional

import jax
import numpy as np
from jax import numpy as jnp

from brainpy._src.dependency_check import import_taichi
from brainpy._src.math.interoperability import as_jax
from brainpy._src.math.jitconn._matvec import (mv_prob_homo,
                                               mv_prob_uniform,
                                               mv_prob_normal,
                                               _general_checking,
                                               raw_mv_prob_homo,
                                               raw_mv_prob_uniform,
                                               raw_mv_prob_normal,
                                               _mv_prob_homo_transpose,
                                               _mv_prob_uniform_transpose,
                                               _mv_prob_normal_transpose,
                                               _reverse)
from brainpy._src.math.ndarray import _get_dtype
from brainpy._src.math.op_register import XLACustomOp
from brainpy.errors import PackageMissingError

ti = import_taichi(error_if_not_found=False)

__all__ = [
  'event_mv_prob_homo',
  'event_mv_prob_uniform',
  'event_mv_prob_normal',
]


def event_mv_prob_homo(
    events: jax.Array,
    weight: float,
    conn_prob: float,
    seed: Optional[int] = None,
    *,
    shape: Tuple[int, int],
    transpose: bool = False,
    outdim_parallel: bool = True,
) -> jax.Array:
  if ti is None:
    raise PackageMissingError.by_purpose('taichi', purpose='customized operators')


event_mv_prob_homo.__doc__ = mv_prob_homo.__doc__


def event_mv_prob_uniform(
    events: jax.Array,
    w_low: float,
    w_high: float,
    conn_prob: float,
    seed: Optional[int] = None,
    *,
    shape: Tuple[int, int],
    transpose: bool = False,
    outdim_parallel: bool = True,
) -> jax.Array:
  return event_mv_prob_uniform_taichi(events, w_low, w_high, conn_prob, seed, shape=shape, transpose=transpose,
                                      outdim_parallel=outdim_parallel)


event_mv_prob_uniform.__doc__ = mv_prob_uniform.__doc__


def event_mv_prob_normal(
    events: jax.Array,
    w_mu: float,
    w_sigma: float,
    conn_prob: float,
    seed: Optional[int] = None,
    *,
    shape: Tuple[int, int],
    transpose: bool = False,
    outdim_parallel: bool = True,
) -> jax.Array:
  return event_mv_prob_uniform_taichi(events, w_mu, w_sigma, conn_prob, seed, shape=shape, transpose=transpose,
                                      outdim_parallel=outdim_parallel)


### BRAINPYLIB ###

def event_mv_prob_homo_brainpylib(
    events: jax.Array,
    weight: float,
    conn_prob: float,
    seed: Optional[int] = None,
    *,
    shape: Tuple[int, int],
    transpose: bool = False,
    outdim_parallel: bool = True,
) -> jax.Array:
  events = as_jax(events)
  weight = jnp.atleast_1d(jnp.asarray(weight))
  conn_prob = jnp.atleast_1d(jnp.asarray(conn_prob))
  clen = jnp.asarray(jnp.ceil(1 / conn_prob) * 2 - 1, dtype=jnp.int32)
  with jax.ensure_compile_time_eval():
    if seed is None:
      seed = int(np.random.randint(0, int(1e8)))
  seed = jnp.atleast_1d(as_jax(seed, dtype=jnp.int32))
  r = event_mv_prob_homo_p.bind(events,
                                weight,
                                clen,
                                seed,
                                shape=shape,
                                transpose=transpose,
                                outdim_parallel=outdim_parallel)[0]
  return r


event_mv_prob_homo_brainpylib.__doc__ = mv_prob_homo.__doc__


def event_mv_prob_uniform_brainpylib(
    events: jax.Array,
    w_low: float,
    w_high: float,
    conn_prob: float,
    seed: Optional[int] = None,
    *,
    shape: Tuple[int, int],
    transpose: bool = False,
    outdim_parallel: bool = True,
) -> jax.Array:
  events = as_jax(events)
  w_low = jnp.atleast_1d(as_jax(w_low))
  w_high = jnp.atleast_1d(as_jax(w_high))
  conn_prob = jnp.atleast_1d(as_jax(conn_prob))
  clen = jnp.asarray(jnp.ceil(1 / conn_prob) * 2 - 1, dtype=jnp.int32)
  with jax.ensure_compile_time_eval():
    if seed is None:
      seed = int(np.random.randint(0, int(1e8)))
  seed = jnp.atleast_1d(as_jax(seed, dtype=jnp.int32))
  return event_mv_prob_uniform_p.bind(events,
                                      w_low,
                                      w_high,
                                      clen,
                                      seed,
                                      shape=shape,
                                      transpose=transpose,
                                      outdim_parallel=outdim_parallel)[0]


event_mv_prob_uniform_brainpylib.__doc__ = mv_prob_uniform.__doc__


def event_mv_prob_normal_brainpylib(
    events: jax.Array,
    w_mu: float,
    w_sigma: float,
    conn_prob: float,
    seed: Optional[int] = None,
    *,
    shape: Tuple[int, int],
    transpose: bool = False,
    outdim_parallel: bool = True,
) -> jax.Array:
  events = as_jax(events)
  w_mu = jnp.atleast_1d(as_jax(w_mu))
  w_sigma = jnp.atleast_1d(as_jax(w_sigma))
  conn_prob = jnp.atleast_1d(as_jax(conn_prob))
  clen = jnp.asarray(jnp.ceil(1 / conn_prob) * 2 - 1, dtype=jnp.int32)
  with jax.ensure_compile_time_eval():
    if seed is None:
      seed = int(np.random.randint(0, int(1e8)))
  seed = jnp.atleast_1d(as_jax(seed, dtype=jnp.int32))
  return event_mv_prob_normal_p.bind(events,
                                     w_mu,
                                     w_sigma,
                                     clen,
                                     seed,
                                     shape=shape,
                                     transpose=transpose,
                                     outdim_parallel=outdim_parallel)[0]


event_mv_prob_normal_brainpylib.__doc__ = mv_prob_normal.__doc__


def _event_matvec_prob_homo_abstract(
    events, weight, clen, seed, *, shape, transpose, outdim_parallel
):
  assert _get_dtype(events) in [jnp.bool_, jnp.float32, jnp.float64]
  assert _get_dtype(weight) in [jnp.float32, jnp.float64], '"weight" must be float valued.'
  assert _get_dtype(clen) in [jnp.int32, jnp.int64, jnp.uint32, jnp.uint64]
  assert _get_dtype(seed) in [jnp.int32, jnp.int64, jnp.uint32, jnp.uint64]

  if events.ndim != 1:
    raise ValueError('events should be a 1D vector.')
  if len(shape) != 2:
    raise ValueError('shape should be a length-2 tuple.')
  if seed.ndim != 1:
    raise ValueError('seed must be a 1D scalar.')
  if clen.ndim != 1:
    raise ValueError('conn_prob must be a 1D scalar.')
  if weight.ndim != 1:
    raise ValueError('weight must be a 1D scalar.')

  if not isinstance(outdim_parallel, bool):
    raise ValueError('outdim_parallel must be boolean value.')
  if not isinstance(transpose, bool):
    raise ValueError('transpose must be boolean value.')

  if transpose:
    if events.shape[0] != shape[0]:
      raise ValueError(f'Shape mismatch, vec ({events.shape[0]},) @ mat {shape}.')
  else:
    if events.shape[0] != shape[1]:
      raise ValueError(f'Shape mismatch, mat {shape} @ vec ({events.shape[0]},).')
  out = ShapedArray(dtype=weight.dtype, shape=(shape[1] if transpose else shape[0],))
  return [out]


def _event_matvec_prob_homo_cpu_translation(
    c, events, weight, clen, seed, *, shape, transpose, outdim_parallel
):
  import_brainpylib_cpu_ops()
  n_row, n_col = (shape[1], shape[0]) if transpose else shape
  out_dtype, event_type, type_name = _get_types(c.get_shape(events))

  if outdim_parallel:
    fn = b'cpu_event_matvec_prob_homo' + type_name + event_type
  else:
    fn = b'cpu_event_matvec_atomic_prob_homo' + type_name + event_type

  return xla_client.ops.CustomCallWithLayout(
    c,
    fn,
    operands=(events,
              weight,
              clen,
              seed,
              xla_client.ops.ConstantLiteral(c, n_row),
              xla_client.ops.ConstantLiteral(c, n_col)),
    operand_shapes_with_layout=(c.get_shape(events),
                                c.get_shape(weight),
                                c.get_shape(clen),
                                c.get_shape(seed),
                                xla_client.Shape.array_shape(np.dtype(np.uint32), (), ()),
                                xla_client.Shape.array_shape(np.dtype(np.uint32), (), ())),
    shape_with_layout=xla_client.Shape.tuple_shape(
      (
        xla_client.Shape.array_shape(out_dtype, (shape[1] if transpose else shape[0],), (0,)),
      )
    ),
  )


def _event_matvec_prob_homo_gpu_translation(
    c, events, weight, clen, seed, *, shape, transpose, outdim_parallel
):
  gpu_ops = import_brainpylib_gpu_ops()
  if gpu_ops is None:
    raise GPUOperatorNotFound(event_mv_prob_homo_p.name)

  out_dtype, event_type, type_name = _get_types(c.get_shape(events))

  opaque = gpu_ops.build_double_size_descriptor(shape[1] if transpose else shape[0],
                                                shape[0] if transpose else shape[1], )

  if outdim_parallel:
    fn = b'gpu_jit_event_csrmv_prob_homo_v2' + type_name + event_type
  else:
    fn = b'gpu_jit_event_csrmv_atomic_prob_homo_v2' + type_name + event_type

  return xla_client.ops.CustomCallWithLayout(
    c,
    fn,
    operands=(events, weight, clen, seed),
    operand_shapes_with_layout=(c.get_shape(events),
                                c.get_shape(weight),
                                c.get_shape(clen),
                                c.get_shape(seed)),
    shape_with_layout=xla_client.Shape.tuple_shape(
      (
        xla_client.Shape.array_shape(out_dtype, (shape[1] if transpose else shape[0],), (0,)),
      )
    ),
    opaque=opaque,
  )


def _event_matvec_prob_homo_jvp(
    primals, tangents, *, shape, transpose, outdim_parallel
):
  events, weight, clen, seed = primals
  event_dot, weight_dot, clen_dot, seed_dot = tangents
  r = event_mv_prob_homo_p.bind(events,
                                weight,
                                clen,
                                seed,
                                shape=shape,
                                transpose=transpose,
                                outdim_parallel=outdim_parallel)
  assert type(weight_dot) is ad.Zero
  assert type(clen_dot) is ad.Zero
  assert type(seed_dot) is ad.Zero
  if type(weight_dot) is ad.Zero:
    if type(event_dot) is ad.Zero:
      raise ValueError
    dr = mv_prob_homo_p.bind(event_dot,
                             weight,
                             clen,
                             seed,
                             shape=shape,
                             transpose=transpose,
                             outdim_parallel=outdim_parallel)
  elif type(event_dot) is ad.Zero:
    dr = mv_prob_homo_p.bind(events,
                             weight_dot,
                             clen,
                             seed,
                             shape=shape,
                             transpose=transpose,
                             outdim_parallel=outdim_parallel)
  else:
    dr = mv_prob_homo_p.bind(event_dot,
                             weight_dot,
                             clen,
                             seed,
                             shape=shape,
                             transpose=transpose,
                             outdim_parallel=outdim_parallel)
  return r, dr


def _event_matvec_prob_homo_transpose(
    ct, events, weight, clen, seed, *, shape, transpose, outdim_parallel
):
  assert type(events) is ad.UndefinedPrimal
  assert type(weight) is not ad.UndefinedPrimal
  assert type(clen) is not ad.UndefinedPrimal
  assert type(seed) is not ad.UndefinedPrimal

  r = mv_prob_homo_p.bind(ct[0],
                          weight,
                          clen,
                          seed,
                          shape=shape,
                          transpose=not transpose,
                          outdim_parallel=not outdim_parallel)[0]
  return r, weight, clen, seed


event_mv_prob_homo_p = Primitive('event_mv_prob_homo')
event_mv_prob_homo_p.multiple_results = True
event_mv_prob_homo_p.def_abstract_eval(_event_matvec_prob_homo_abstract)
event_mv_prob_homo_p.def_impl(partial(xla.apply_primitive, event_mv_prob_homo_p))
# xla.backend_specific_translations['cpu'][event_mv_prob_homo_p] = _event_matvec_prob_homo_cpu_translation
# xla.backend_specific_translations['gpu'][event_mv_prob_homo_p] = _event_matvec_prob_homo_gpu_translation
ad.primitive_jvps[event_mv_prob_homo_p] = _event_matvec_prob_homo_jvp
ad.primitive_transposes[event_mv_prob_homo_p] = _event_matvec_prob_homo_transpose
register_general_batching(event_mv_prob_homo_p)


def _event_matvec_prob_uniform_abstract(
    events, w_low, w_high, clen, seed, *, shape, transpose, outdim_parallel
):
  assert _get_dtype(events) in [jnp.bool_, jnp.float32, jnp.float64]
  _w_low_dtype = _get_dtype(w_low)
  _w_high_dtype = _get_dtype(w_low)
  assert _w_low_dtype == _w_high_dtype, '"w_low" and "w_high" must be same typed.'
  assert _w_low_dtype in [jnp.float32, jnp.float64], '"w_low" must be float valued.'
  assert _w_high_dtype in [jnp.float32, jnp.float64], '"w_high" must be float valued.'
  assert _get_dtype(clen) in [jnp.int32, jnp.int64, jnp.uint32, jnp.uint64]
  assert _get_dtype(seed) in [jnp.int32, jnp.int64, jnp.uint32, jnp.uint64]

  if events.ndim != 1:
    raise ValueError('events should be a 1D vector.')
  if len(shape) != 2:
    raise ValueError('shape should be a length-2 tuple.')
  if w_low.ndim != 1:
    raise ValueError('w_low must be a 1D scalar.')
  if w_high.ndim != 1:
    raise ValueError('w_high must be a 1D scalar.')
  if clen.ndim != 1:
    raise ValueError('clen must be a 1D scalar.')
  if seed.ndim != 1:
    raise ValueError('seed must be a 1D scalar.')

  if not isinstance(transpose, bool):
    raise ValueError('transpose must be a boolean value.')
  if not isinstance(outdim_parallel, bool):
    raise ValueError('outdim_parallel must be a boolean value.')
  assert w_low.dtype == w_high.dtype

  if transpose:
    if events.shape[0] != shape[0]:
      raise ValueError(f'Shape mismatch, vec ({events.shape[0]},) @ mat {shape}.')
  else:
    if events.shape[0] != shape[1]:
      raise ValueError(f'Shape mismatch, mat {shape} @ vec ({events.shape[0]},).')

  out = ShapedArray(dtype=w_low.dtype, shape=(shape[1] if transpose else shape[0],))
  return [out]


def _event_matvec_prob_uniform_cpu_translation(
    c, events, w_low, w_high, clen, seed, *, shape, transpose, outdim_parallel
):
  import_brainpylib_cpu_ops()
  n_row, n_col = (shape[1], shape[0]) if transpose else shape

  out_dtype, event_type, type_name = _get_types(c.get_shape(events))

  if outdim_parallel:
    fn = b'cpu_event_matvec_prob_uniform' + type_name + event_type
  else:
    fn = b'cpu_event_matvec_atomic_prob_uniform' + type_name + event_type
  return xla_client.ops.CustomCallWithLayout(
    c,
    fn,
    operands=(events,
              w_low,
              w_high,
              clen,
              seed,
              xla_client.ops.ConstantLiteral(c, n_row),
              xla_client.ops.ConstantLiteral(c, n_col)),
    operand_shapes_with_layout=(c.get_shape(events),
                                c.get_shape(w_low),
                                c.get_shape(w_high),
                                c.get_shape(clen),
                                c.get_shape(seed),
                                xla_client.Shape.array_shape(np.dtype(np.uint32), (), ()),
                                xla_client.Shape.array_shape(np.dtype(np.uint32), (), ())),
    shape_with_layout=xla_client.Shape.tuple_shape(
      (
        xla_client.Shape.array_shape(out_dtype, (shape[1] if transpose else shape[0],), (0,)),
      )
    ),
  )


def _event_matvec_prob_uniform_gpu_translation(
    c, events, w_low, w_high, clen, seed, *, shape, transpose, outdim_parallel
):
  gpu_ops = import_brainpylib_gpu_ops()
  if gpu_ops is None:
    raise GPUOperatorNotFound(event_mv_prob_uniform_p.name)

  out_dtype, event_type, type_name = _get_types(c.get_shape(events))

  opaque = gpu_ops.build_double_size_descriptor(shape[1] if transpose else shape[0],
                                                shape[0] if transpose else shape[1])
  if outdim_parallel:
    fn = b'gpu_jit_event_csrmv_prob_uniform_v2' + type_name + event_type
  else:
    fn = b'gpu_jit_event_csrmv_atomic_prob_uniform_v2' + type_name + event_type
  return xla_client.ops.CustomCallWithLayout(
    c,
    fn,
    operands=(events, w_low, w_high, clen, seed),
    operand_shapes_with_layout=(c.get_shape(events),
                                c.get_shape(w_low),
                                c.get_shape(w_high),
                                c.get_shape(clen),
                                c.get_shape(seed),),
    shape_with_layout=xla_client.Shape.tuple_shape(
      (
        xla_client.Shape.array_shape(out_dtype, (shape[1] if transpose else shape[0],), (0,)),
      )
    ),
    opaque=opaque,
  )


def _event_matvec_prob_uniform_jvp(
    primals, tangents, *, shape, transpose, outdim_parallel
):
  events, w_low, w_high, clen, seed = primals
  events_dot, w_low_dot, w_high_dot, clen_dot, seed_dot = tangents
  r = event_mv_prob_uniform_p.bind(events,
                                   w_low,
                                   w_high,
                                   clen,
                                   seed,
                                   shape=shape,
                                   outdim_parallel=outdim_parallel,
                                   transpose=transpose)
  assert type(w_low_dot) is ad.Zero
  assert type(w_high_dot) is ad.Zero
  assert type(clen_dot) is ad.Zero
  assert type(seed_dot) is ad.Zero
  r_dot = mv_prob_uniform_p.bind(events_dot,
                                 w_low,
                                 w_high,
                                 clen,
                                 seed,
                                 shape=shape,
                                 transpose=transpose,
                                 outdim_parallel=outdim_parallel)
  return r, r_dot


def _event_matvec_prob_uniform_transpose(
    ct, events, w_low, w_high, clen, seed, *, shape, transpose, outdim_parallel
):
  assert type(events) is ad.UndefinedPrimal
  assert type(w_low) is not ad.UndefinedPrimal
  assert type(w_high) is not ad.UndefinedPrimal
  assert type(clen) is not ad.UndefinedPrimal
  assert type(seed) is not ad.UndefinedPrimal

  r = mv_prob_uniform_p.bind(ct[0],
                             w_low,
                             w_high,
                             clen,
                             seed,
                             shape=shape,
                             transpose=not transpose,
                             outdim_parallel=not outdim_parallel)[0]
  return r, w_low, w_high, clen, seed


event_mv_prob_uniform_p = Primitive('event_mv_prob_uniform')
event_mv_prob_uniform_p.multiple_results = True
event_mv_prob_uniform_p.def_abstract_eval(_event_matvec_prob_uniform_abstract)
event_mv_prob_uniform_p.def_impl(partial(xla.apply_primitive, event_mv_prob_uniform_p))
# xla.backend_specific_translations['cpu'][event_mv_prob_uniform_p] = _event_matvec_prob_uniform_cpu_translation
# xla.backend_specific_translations['gpu'][event_mv_prob_uniform_p] = _event_matvec_prob_uniform_gpu_translation
register_general_batching(event_mv_prob_uniform_p)
ad.primitive_jvps[event_mv_prob_uniform_p] = _event_matvec_prob_uniform_jvp
ad.primitive_transposes[event_mv_prob_uniform_p] = _event_matvec_prob_uniform_transpose


def _event_matvec_prob_normal_abstract(
    events, w_mu, w_sigma, clen, seed, *, shape, transpose, outdim_parallel
):
  assert _get_dtype(events) in [jnp.bool_, jnp.float32, jnp.float64]
  _w_mu_dtype = _get_dtype(w_mu)
  _w_sigma_dtype = _get_dtype(w_sigma)
  assert _w_mu_dtype == _w_sigma_dtype, '"w_mu" and "w_sigma" must be same typed.'
  assert _w_mu_dtype in [jnp.float32, jnp.float64], '"w_mu" must be float valued.'
  assert _get_dtype(clen) in [jnp.int32, jnp.int64, jnp.uint32, jnp.uint64]
  assert _get_dtype(seed) in [jnp.int32, jnp.int64, jnp.uint32, jnp.uint64]

  if w_mu.ndim != 1:
    raise ValueError('w_mu should be a 1D scalar.')
  if w_sigma.ndim != 1:
    raise ValueError('w_sigma should be a 1D scalar.')
  if clen.ndim != 1:
    raise ValueError('clen should be a 1D scalar.')
  if events.ndim != 1:
    raise ValueError('events should be a 1D vector.')
  if seed.ndim != 1:
    raise ValueError('seed must be a 1D scalar.')
  assert w_mu.dtype == w_sigma.dtype

  if len(shape) != 2:
    raise ValueError('shape should be a length-2 tuple.')
  if not isinstance(transpose, bool):
    raise ValueError('transpose must be a boolean value.')
  if not isinstance(outdim_parallel, bool):
    raise ValueError('outdim_parallel must be a boolean value.')

  if transpose:
    if events.shape[0] != shape[0]:
      raise ValueError(f'Shape mismatch, vec ({events.shape[0]},) @ mat {shape}.')
  else:
    if events.shape[0] != shape[1]:
      raise ValueError(f'Shape mismatch, mat {shape} @ vec ({events.shape[0]},).')

  out = ShapedArray(dtype=w_mu.dtype, shape=(shape[1] if transpose else shape[0],))
  return [out]


def _get_types(event_shape):
  event_type = event_shape.element_type()
  if event_type == jnp.bool_:
    event_type = b'_bool'
    out_dtype = dtypes.canonicalize_dtype(float)
  elif event_type == jnp.float32:
    event_type = b'_float'
    out_dtype = event_shape.element_type()
  elif event_type == jnp.float64:
    event_type = b'_double'
    out_dtype = event_shape.element_type()
  else:
    raise TypeError

  if out_dtype == jnp.float32:
    type_name = b'_float'
  elif out_dtype == jnp.float64:
    type_name = b'_double'
  else:
    raise TypeError

  return out_dtype, event_type, type_name


def _event_matvec_prob_normal_cpu_translation(
    c, events, w_mu, w_sigma, clen, seed, *, shape, transpose, outdim_parallel
):
  import_brainpylib_cpu_ops()
  n_row, n_col = (shape[1], shape[0]) if transpose else shape

  out_dtype, event_type, type_name = _get_types(c.get_shape(events))

  if outdim_parallel:
    fn = b'cpu_event_matvec_prob_normal' + type_name + event_type
  else:
    fn = b'cpu_event_matvec_atomic_prob_normal' + type_name + event_type
  return xla_client.ops.CustomCallWithLayout(
    c,
    fn,
    operands=(events,
              w_mu,
              w_sigma,
              clen,
              seed,
              xla_client.ops.ConstantLiteral(c, n_row),
              xla_client.ops.ConstantLiteral(c, n_col)),
    operand_shapes_with_layout=(c.get_shape(events),
                                c.get_shape(w_mu),
                                c.get_shape(w_sigma),
                                c.get_shape(clen),
                                c.get_shape(seed),
                                xla_client.Shape.array_shape(np.dtype(np.uint32), (), ()),
                                xla_client.Shape.array_shape(np.dtype(np.uint32), (), ())),
    shape_with_layout=xla_client.Shape.tuple_shape(
      (
        xla_client.Shape.array_shape(out_dtype, (shape[1] if transpose else shape[0],), (0,)),
      )
    ),
  )


def _event_matvec_prob_normal_gpu_translation(
    c, events, w_mu, w_sigma, clen, seed, *, shape, transpose, outdim_parallel
):
  gpu_ops = import_brainpylib_gpu_ops()
  if gpu_ops is None:
    raise GPUOperatorNotFound(event_mv_prob_normal_p.name)

  out_dtype, event_type, type_name = _get_types(c.get_shape(events))

  opaque = gpu_ops.build_double_size_descriptor(shape[1] if transpose else shape[0],
                                                shape[0] if transpose else shape[1])
  if outdim_parallel:
    fn = b'gpu_jit_event_csrmv_prob_normal_v2' + type_name + event_type
  else:
    fn = b'gpu_jit_event_csrmv_atomic_prob_normal_v2' + type_name + event_type
  return xla_client.ops.CustomCallWithLayout(
    c,
    fn,
    operands=(events, w_mu, w_sigma, clen, seed),
    operand_shapes_with_layout=(c.get_shape(events),
                                c.get_shape(w_mu),
                                c.get_shape(w_sigma),
                                c.get_shape(clen),
                                c.get_shape(seed)),
    shape_with_layout=xla_client.Shape.tuple_shape(
      (
        xla_client.Shape.array_shape(out_dtype, (shape[1] if transpose else shape[0],), (0,)),
      )
    ),
    opaque=opaque,
  )


def _event_matvec_prob_normal_jvp(
    primals, tangents, *, shape, transpose, outdim_parallel
):
  events, w_mu, w_sigma, clen, seed = primals
  events_dot, w_mu_dot, w_sigma_dot, clen_dot, seed_dot = tangents
  r = event_mv_prob_normal_p.bind(events,
                                  w_mu,
                                  w_sigma,
                                  clen,
                                  seed,
                                  shape=shape,
                                  transpose=transpose,
                                  outdim_parallel=outdim_parallel)
  assert type(w_mu_dot) is ad.Zero
  assert type(w_sigma_dot) is ad.Zero
  assert type(clen_dot) is ad.Zero
  assert type(seed_dot) is ad.Zero
  r_dot = mv_prob_normal_p.bind(events_dot,
                                w_mu,
                                w_sigma,
                                clen,
                                seed,
                                shape=shape,
                                transpose=transpose,
                                outdim_parallel=outdim_parallel)
  return r, r_dot


def _event_matvec_prob_normal_transpose(
    ct, events, w_mu, w_sigma, clen, seed, *, shape, transpose, outdim_parallel
):
  assert type(events) is ad.UndefinedPrimal
  assert type(w_mu) is not ad.UndefinedPrimal
  assert type(w_sigma) is not ad.UndefinedPrimal
  assert type(clen) is not ad.UndefinedPrimal
  assert type(seed) is not ad.UndefinedPrimal

  r = mv_prob_normal_p.bind(ct[0],
                            w_mu,
                            w_sigma,
                            clen,
                            seed,
                            shape=shape,
                            transpose=not transpose,
                            outdim_parallel=not outdim_parallel)[0]
  return r, w_mu, w_sigma, clen, seed


event_mv_prob_normal_p = Primitive('event_mv_prob_normal')
event_mv_prob_normal_p.multiple_results = True
event_mv_prob_normal_p.def_abstract_eval(_event_matvec_prob_normal_abstract)
event_mv_prob_normal_p.def_impl(partial(xla.apply_primitive, event_mv_prob_normal_p))
# xla.backend_specific_translations['cpu'][event_mv_prob_normal_p] = _event_matvec_prob_normal_cpu_translation
# xla.backend_specific_translations['gpu'][event_mv_prob_normal_p] = _event_matvec_prob_normal_gpu_translation
register_general_batching(event_mv_prob_normal_p)
ad.primitive_jvps[event_mv_prob_normal_p] = _event_matvec_prob_normal_jvp
ad.primitive_transposes[event_mv_prob_normal_p] = _event_matvec_prob_normal_transpose


### TAICHI ###

def event_mv_prob_homo_taichi(
    events: jax.Array,
    weight: float,
    conn_prob: float,
    seed: Optional[int] = None,
    *,
    shape: Tuple[int, int],
    transpose: bool = False,
    outdim_parallel: bool = True,
) -> jax.Array:
  r"""Perform the :math:`y=M@v` operation,
  where :math:`M` is just-in-time randomly generated with a scalar `weight` at each position.

  This operator support ``jit()``, ``vmap()``, ``grad()`` and ``pmap()`` etc. transformations
  on CPU and GPU devices.

  .. warning::

      This API may change in the future.

  In this operation, :math:`M` is the random matrix with a connection probability
  `conn_prob`, and at each connection the value is the same scalar `weight`.

  When ``transpose=True``, we perform an operation of :math:`y=M^T@v`.

  .. note::

      Note that the just-in-time generated :math:`M` (`transpose=False`) is
      different from the generated :math:`M^T` (`transpose=True`).

      If you pursue the same :math:`M` and :math:`M^T` when performing the just-in-time
      matrix generation, you should set ``outdim_parallel=True``, with the sacrifice of
      the speed compared with ``outdim_parallel=False``.

  Parameters
  ----------
  events: Array, ndarray
      The events.
  weight: float
      The value of the random matrix.
  conn_prob: float
      The connection probability.
  shape: tuple of int
      The matrix shape.
  seed: int
      The random number generation seed.
  transpose: bool
      Transpose the random matrix or not.
  outdim_parallel: bool
      Perform the parallel random generations along the out dimension or not.
      It can be used to set the just-in-time generated :math:M^T: is the same
      as the just-in-time generated :math:`M` when ``transpose=True``.

  Returns
  -------
  out: Array, ndarray
      The output of :math:`y = M @ v`.
  """
  events = as_jax(events)
<<<<<<< HEAD
  if isinstance(weight, float): weight = as_jax(weight)
  if weight is None or (isinstance(weight, (np.ndarray, jnp.ndarray)) and not weight.size):
    raise ValueError(f'Unexpected weight value or shape: {weight}')
  try:
    weight = jnp.atleast_1d(as_jax(weight))
  except:
    raise ValueError(f'weight_value:{weight}')
=======
  weight = as_jax(weight)
  if jnp.ndim(weight) < 1:
    weight = jnp.expand_dims(weight, axis=0)
>>>>>>> 8460a1d3
  conn_len = jnp.ceil(1 / conn_prob) * 2 - 1
  conn_len = jnp.asarray(jnp.atleast_1d(conn_len), dtype=jnp.int32)
  if seed is None:
    with jax.ensure_compile_time_eval():
      seed = np.random.randint(0, int(1e8), 1)
  seed = jnp.atleast_1d(jnp.asarray(seed, dtype=jnp.uint32))
  return raw_event_mv_prob_homo(events, weight, conn_len, seed,
                                shape=shape,
                                transpose=transpose,
                                outdim_parallel=outdim_parallel)[0]


event_mv_prob_homo.__doc__ = mv_prob_homo.__doc__


def event_mv_prob_uniform(
    events: jax.Array,
    w_low: float,
    w_high: float,
    conn_prob: float,
    seed: Optional[int] = None,
    *,
    shape: Tuple[int, int],
    transpose: bool = False,
    outdim_parallel: bool = True,
) -> jax.Array:
  if ti is None:
    raise PackageMissingError.by_purpose('taichi', purpose='customized operators')

  events = as_jax(events)
  if isinstance(w_low, float): w_low = as_jax(w_low)
  if isinstance(w_high, float): w_high = as_jax(w_high)
  w_low = jnp.atleast_1d(as_jax(w_low))
  w_high = jnp.atleast_1d(as_jax(w_high))
  conn_len = jnp.ceil(1 / conn_prob) * 2 - 1
  conn_len = jnp.asarray(jnp.atleast_1d(conn_len), dtype=jnp.int32)
  if seed is None:
    with jax.ensure_compile_time_eval():
      seed = np.random.randint(0, int(1e8), 1)
  seed = jnp.atleast_1d(jnp.asarray(seed, dtype=jnp.uint32))
  return raw_event_mv_prob_uniform(events, w_low, w_high, conn_len, seed, shape=shape,
                                   transpose=transpose, outdim_parallel=outdim_parallel)[0]


event_mv_prob_uniform.__doc__ = mv_prob_uniform.__doc__


def event_mv_prob_normal(
    events: jax.Array,
    w_mu: float,
    w_sigma: float,
    conn_prob: float,
    seed: Optional[int] = None,
    *,
    shape: Tuple[int, int],
    transpose: bool = False,
    outdim_parallel: bool = True,
) -> jax.Array:
  if ti is None:
    raise PackageMissingError.by_purpose('taichi', purpose='customized operators')

  events = as_jax(events)
  if isinstance(w_mu, float): w_mu = as_jax(w_mu)
  if isinstance(w_sigma, float): w_sigma = as_jax(w_sigma)
  w_mu = jnp.atleast_1d(as_jax(w_mu))
  w_sigma = jnp.atleast_1d(as_jax(w_sigma))
  conn_len = jnp.ceil(1 / conn_prob) * 2 - 1
  conn_len = jnp.asarray(jnp.atleast_1d(conn_len), dtype=jnp.int32)
  if seed is None:
    with jax.ensure_compile_time_eval():
      seed = np.random.randint(0, int(1e8), 1)
  seed = jnp.atleast_1d(jnp.asarray(seed, dtype=jnp.uint32))
  return raw_event_mv_prob_normal(events, w_mu, w_sigma, conn_len, seed, shape=shape,
                                  transpose=transpose, outdim_parallel=outdim_parallel)[0]


event_mv_prob_normal.__doc__ = mv_prob_normal.__doc__

if ti is not None:
  from brainpy._src.math.tifunc import (lfsr88_key, lfsr88_random_integers, lfsr88_uniform, lfsr88_normal)


  # -------------
  # CPU function
  # -------------
  # For each non-zero event value, it generates a random key using a
  # function lfsr88_key and then uses this key to compute random integers
  # and update the out array based on the computed indices and weight.
  #
  # The function is likely designed to be parallelized.

  @ti.kernel
  def _event_mv_prob_homo_bool_cpu(
      events: ti.types.ndarray(ndim=1),
      weight: ti.types.ndarray(ndim=1),
      clen: ti.types.ndarray(ndim=1),
      seed: ti.types.ndarray(ndim=1),
      out: ti.types.ndarray(ndim=1)
  ):
    num_row = out.shape[0]
    num_col = events.shape[0]
    weight0 = weight[0]
    clen0 = clen[0]
    seed0 = seed[0]

    for i_col in range(num_col):
      if events[i_col]:
        key = lfsr88_key(seed0 + i_col)
        key, i_row = lfsr88_random_integers(key, 0, clen0 - 1)
        while i_row < num_row:
          out[i_row] += weight0
          key, inc = lfsr88_random_integers(key, 1, clen0)
          i_row += inc


  @ti.kernel
  def _event_mv_prob_homo_outdim_parallel_bool_cpu(
      events: ti.types.ndarray(ndim=1),
      weight: ti.types.ndarray(ndim=1),
      clen: ti.types.ndarray(ndim=1),
      seed: ti.types.ndarray(ndim=1),
      out: ti.types.ndarray(ndim=1)
  ):
    num_row = out.shape[0]
    num_col = events.shape[0]
    weight0 = weight[0]
    clen0 = clen[0]
    seed0 = seed[0]

    for i_row in range(num_row):
      r = 0.
      key = lfsr88_key(seed0 + i_row)
      key, i_col = lfsr88_random_integers(key, 0, clen0 - 1)
      while i_col < num_col:
        if events[i_col]:
          r += weight0
        key, inc = lfsr88_random_integers(key, 1, clen0)
        i_col += inc
      out[i_row] = r


  # -------------
  # GPU function
  # -------------
  # Contrary to the CPU functions, for each column,
  # this function will 32 threads (one warp) to make
  # the just-in-time random generation parallelized.

  @ti.kernel
  def _event_mv_prob_homo_bool_gpu(
      events: ti.types.ndarray(ndim=1),
      weight: ti.types.ndarray(ndim=1),
      clen: ti.types.ndarray(ndim=1),
      seed: ti.types.ndarray(ndim=1),
      out: ti.types.ndarray(ndim=1)
  ):
    num_row = out.shape[0]
    num_col = events.shape[0]
    weight0 = weight[0]
    clen0 = clen[0]
    seed0 = seed[0]
    step = ti.uint32(ti.max((num_row + 1) >> 5, 1))

    for i in range(num_col * 32):
      i_col = i >> 5
      if events[i_col]:
        index = i & 31
        i_row = step * index - 1
        end = ti.min(i_row + step, num_row)
        key = lfsr88_key(seed0 + i)
        key, inc = lfsr88_random_integers(key, 1, clen0)
        i_row += inc
        while i_row < end:
          out[i_row] += weight0
          key, inc = lfsr88_random_integers(key, 1, clen0)
          i_row += inc


  @ti.kernel
  def _event_mv_prob_homo_outdim_parallel_bool_gpu(
      events: ti.types.ndarray(ndim=1),
      weight: ti.types.ndarray(ndim=1),
      clen: ti.types.ndarray(ndim=1),
      seed: ti.types.ndarray(ndim=1),
      out: ti.types.ndarray(ndim=1)
  ):
    num_row = out.shape[0]
    num_col = events.shape[0]
    weight0 = weight[0]
    clen0 = clen[0]
    seed0 = seed[0]
    step = ti.u32(ti.max((num_row + 1) >> 5, 1))

    for i in range(num_row * 32):
      i_row = i >> 5
      index = i & 31
      i_col = step * index - 1
      end_col = ti.min(i_col + step, num_col)
      r = 0.
      key = lfsr88_key(seed0 + i)
      key, inc = lfsr88_random_integers(key, 1, clen0)
      i_col += inc
      while i_col < end_col:
        r += weight0 * events[i_col]  # TODO: speed comparison without if else
        key, inc = lfsr88_random_integers(key, 1, clen0)
        i_col += inc
      out[i_row] += r  # TODO: warp-level reduction


  def _reverse(shape):
    return shape[::-1]


  # -------------
  # CPU function
  # -------------
  # For each non-zero event value, it generates a random key using a
  # function lfsr88_key and then uses this key to compute random integers
  # and update the out array based on the computed indices and weight.
  #
  # The function is likely designed to be parallelized.

  @ti.kernel
  def _event_mv_prob_homo_cpu(
      events: ti.types.ndarray(ndim=1),
      weight: ti.types.ndarray(ndim=1),
      clen: ti.types.ndarray(ndim=1),
      seed: ti.types.ndarray(ndim=1),
      out: ti.types.ndarray(ndim=1)
  ):
    num_row = out.shape[0]
    num_col = events.shape[0]
    weight0 = weight[0]
    clen0 = clen[0]
    seed0 = seed[0]

    for i_col in range(num_col):
      if events[i_col] != 0.:
        key = lfsr88_key(seed0 + i_col)
        key, i_row = lfsr88_random_integers(key, 0, clen0 - 1)
        while i_row < num_row:
          out[i_row] += weight0
          key, inc = lfsr88_random_integers(key, 1, clen0)
          i_row += inc


  @ti.kernel
  def _event_mv_prob_homo_outdim_parallel_cpu(
      events: ti.types.ndarray(ndim=1),
      weight: ti.types.ndarray(ndim=1),
      clen: ti.types.ndarray(ndim=1),
      seed: ti.types.ndarray(ndim=1),
      out: ti.types.ndarray(ndim=1)
  ):
    num_row = out.shape[0]
    num_col = events.shape[0]
    weight0 = weight[0]
    clen0 = clen[0]
    seed0 = seed[0]

    for i_row in range(num_row):
      r = 0.
      key = lfsr88_key(seed0 + i_row)
      key, i_col = lfsr88_random_integers(key, 0, clen0 - 1)
      while i_col < num_col:
        if events[i_col] != 0.:
          r += weight0
        key, inc = lfsr88_random_integers(key, 1, clen0)
        i_col += inc
      out[i_row] = r  # TODO: warp-level reduction


  # -------------
  # GPU function
  # -------------
  # Contrary to the CPU functions, for each column,
  # this function will 32 threads (one warp) to make
  # the just-in-time random generation parallelized.

  @ti.kernel
  def _event_mv_prob_homo_gpu(
      events: ti.types.ndarray(ndim=1),
      weight: ti.types.ndarray(ndim=1),
      clen: ti.types.ndarray(ndim=1),
      seed: ti.types.ndarray(ndim=1),
      out: ti.types.ndarray(ndim=1)
  ):
    num_row = out.shape[0]
    num_col = events.shape[0]
    weight0 = weight[0]
    clen0 = clen[0]
    seed0 = seed[0]
    step = ti.uint32(ti.max((num_row + 1) >> 5, 1))

    for i in range(num_col * 32):
      i_col = i >> 5
      if events[i_col] != 0.:
        index = i & 31
        i_row = step * index - 1
        end = ti.min(i_row + step, num_row)
        key = lfsr88_key(seed0 + i)
        key, inc = lfsr88_random_integers(key, 1, clen0)
        i_row += inc
        while i_row < end:
          out[i_row] += weight0
          key, inc = lfsr88_random_integers(key, 1, clen0)
          i_row += inc


  @ti.kernel
  def _event_mv_prob_homo_outdim_parallel_gpu(
      events: ti.types.ndarray(ndim=1),
      weight: ti.types.ndarray(ndim=1),
      clen: ti.types.ndarray(ndim=1),
      seed: ti.types.ndarray(ndim=1),
      out: ti.types.ndarray(ndim=1)
  ):
    num_row = out.shape[0]
    num_col = events.shape[0]
    weight0 = weight[0]
    clen0 = clen[0]
    seed0 = seed[0]
    step = ti.uint32(ti.max((num_row + 1) >> 5, 1))

    for i in range(num_row * 32):
      i_row = i >> 5
      index = i & 31
      i_col = step * index - 1
      end_col = ti.min(i_col + step, num_col)
      r = 0.
      key = lfsr88_key(seed0 + i)
      key, inc = lfsr88_random_integers(key, 1, clen0)
      i_col += inc
      while i_col < end_col:
        r += weight0 * events[i_col]  # TODO: speed comparison with if else
        key, inc = lfsr88_random_integers(key, 1, clen0)
        i_col += inc
      out[i_row] += r  # TODO: warp-level reduction


  def _event_mv_prob_homo_jvp_events(
      evt_dot, events, weight, clen, seed, *, outs, shape, transpose, outdim_parallel
  ):
    shape = _reverse(shape) if transpose else shape
    return raw_mv_prob_homo(evt_dot, weight, clen, seed,
                            shape=shape, transpose=transpose, outdim_parallel=outdim_parallel)


  def _event_mv_prob_homo_jvp_weight(
      w_dot, events, weight, clen, seed, *, outs, shape, transpose, outdim_parallel
  ):
    shape = _reverse(shape) if transpose else shape
    return raw_mv_prob_homo(events, w_dot, clen, seed,
                            shape=shape, transpose=transpose, outdim_parallel=outdim_parallel)


  def _event_checking(vector, clen, seed, shape, outdim_parallel, transpose, *weights):
    assert _get_dtype(vector) in [jnp.bool_, jnp.float16, jnp.float32, jnp.float64]
    return _general_checking(vector, clen, seed, shape, outdim_parallel, transpose, *weights)


  def raw_event_mv_prob_homo(
      events: jax.Array,
      weight: jax.Array,  # vector with size 1
      conn_len: jax.Array,  # vector with size 1
      seed: jax.Array,  # vector with size 1
      *,
      shape: Tuple[int, int],
      transpose: bool = False,
      outdim_parallel: bool = True,
  ) -> jax.Array:
    mat_shape, out_shape = _event_checking(events, conn_len, seed, shape, outdim_parallel, transpose, weight)

    if outdim_parallel:
      if events.dtype == jnp.bool_:
        prim = _event_mv_prob_homo_outdim_parallel_bool_p
      else:
        prim = _event_mv_prob_homo_outdim_parallel_p
    else:
      if events.dtype == jnp.bool_:
        prim = _event_mv_prob_homo_bool_p
      else:
        prim = _event_mv_prob_homo_p

    return prim(events,
                weight,
                conn_len,
                seed,
                outs=[jax.ShapeDtypeStruct(shape=out_shape, dtype=weight.dtype)],
                shape=mat_shape,
                transpose=transpose,
                outdim_parallel=outdim_parallel)


  def _define_event_mv_prob_homo_prim(cpu_kernel, gpu_kernel):
    prim = XLACustomOp(cpu_kernel=cpu_kernel, gpu_kernel=gpu_kernel)
    prim.defjvp(_event_mv_prob_homo_jvp_events,
                _event_mv_prob_homo_jvp_weight,
                None,
                None)
    prim.def_transpose_rule(_mv_prob_homo_transpose)
    return prim


  # outdim_parallel = True, events.dtype = jnp.bool_
  _event_mv_prob_homo_outdim_parallel_bool_p = _define_event_mv_prob_homo_prim(
    cpu_kernel=_event_mv_prob_homo_outdim_parallel_bool_cpu,
    gpu_kernel=_event_mv_prob_homo_outdim_parallel_bool_gpu
  )

  # outdim_parallel = False, events.dtype = jnp.bool_
  _event_mv_prob_homo_bool_p = _define_event_mv_prob_homo_prim(
    cpu_kernel=_event_mv_prob_homo_bool_cpu,
    gpu_kernel=_event_mv_prob_homo_bool_gpu
  )

  # outdim_parallel = True, events.dtype != jnp.bool_
  _event_mv_prob_homo_outdim_parallel_p = _define_event_mv_prob_homo_prim(
    cpu_kernel=_event_mv_prob_homo_outdim_parallel_cpu,
    gpu_kernel=_event_mv_prob_homo_outdim_parallel_gpu
  )

  # outdim_parallel = False, events.dtype != jnp.bool_
  _event_mv_prob_homo_p = _define_event_mv_prob_homo_prim(
    cpu_kernel=_event_mv_prob_homo_cpu,
    gpu_kernel=_event_mv_prob_homo_gpu
  )


  @ti.kernel
  def _event_mv_prob_uniform_bool_cpu(
      events: ti.types.ndarray(ndim=1),
      w_min: ti.types.ndarray(ndim=1),
      w_max: ti.types.ndarray(ndim=1),
      clen: ti.types.ndarray(ndim=1),
      seed: ti.types.ndarray(ndim=1),
      out: ti.types.ndarray(ndim=1)
  ):
    num_row = out.shape[0]
    num_col = events.shape[0]
    w_min0 = w_min[0]
    w_max0 = w_max[0]
    clen0 = clen[0]
    seed0 = seed[0]

    for i_col in range(num_col):
      if events[i_col]:
        key = lfsr88_key(seed0 + i_col)
        key, i_row = lfsr88_random_integers(key, 0, clen0 - 1)
        while i_row < num_row:
          key, row_v = lfsr88_uniform(key, w_min0, w_max0)
          out[i_row] += row_v
          key, inc = lfsr88_random_integers(key, 1, clen0)
          i_row += inc


  @ti.kernel
  def _event_mv_prob_uniform_outdim_parallel_bool_cpu(
      events: ti.types.ndarray(ndim=1),
      w_min: ti.types.ndarray(ndim=1),
      w_max: ti.types.ndarray(ndim=1),
      clen: ti.types.ndarray(ndim=1),
      seed: ti.types.ndarray(ndim=1),
      out: ti.types.ndarray(ndim=1)
  ):
    num_row = out.shape[0]
    num_col = events.shape[0]
    w_min0 = w_min[0]
    w_max0 = w_max[0]
    clen0 = clen[0]
    seed0 = seed[0]

    for i_row in range(num_row):
      r = 0.
      key = lfsr88_key(seed0 + i_row)
      key, i_col = lfsr88_random_integers(key, 0, clen0 - 1)
      while i_col < num_col:
        key, row_v = lfsr88_uniform(key, w_min0, w_max0)
        if events[i_col]:
          r += row_v
        key, inc = lfsr88_random_integers(key, 1, clen0)
        i_col += inc
      out[i_row] = r


  @ti.kernel
  def _event_mv_prob_uniform_bool_gpu(
      events: ti.types.ndarray(ndim=1),
      w_min: ti.types.ndarray(ndim=1),
      w_max: ti.types.ndarray(ndim=1),
      clen: ti.types.ndarray(ndim=1),
      seed: ti.types.ndarray(ndim=1),
      out: ti.types.ndarray(ndim=1)
  ):
    num_row = out.shape[0]
    num_col = events.shape[0]
    w_min0 = w_min[0]
    w_max0 = w_max[0]
    clen0 = clen[0]
    seed0 = seed[0]
    step = ti.uint32(ti.max((num_row + 1) >> 5, 1))

    for i in range(num_col * 32):
      i_col = i >> 5
      if events[i_col]:
        index = i & 31
        i_row = step * index - 1
        end = ti.min(i_row + step, num_row)
        key = lfsr88_key(seed0 + i)
        key, inc = lfsr88_random_integers(key, 1, clen0)
        i_row += inc
        while i_row < end:
          key, row_v = lfsr88_uniform(key, w_min0, w_max0)
          out[i_row] += row_v
          key, inc = lfsr88_random_integers(key, 1, clen0)
          i_row += inc


  @ti.kernel
  def _event_mv_prob_uniform_outdim_parallel_bool_gpu(
      events: ti.types.ndarray(ndim=1),
      w_min: ti.types.ndarray(ndim=1),
      w_max: ti.types.ndarray(ndim=1),
      clen: ti.types.ndarray(ndim=1),
      seed: ti.types.ndarray(ndim=1),
      out: ti.types.ndarray(ndim=1)
  ):
    num_row = out.shape[0]
    num_col = events.shape[0]
    w_min0 = w_min[0]
    w_max0 = w_max[0]
    clen0 = clen[0]
    seed0 = seed[0]
    step = ti.u32(ti.max((num_row + 1) >> 5, 1))

    for i in range(num_row * 32):
      i_row = i >> 5
      index = i & 31
      i_col = step * index - 1
      end_col = ti.min(i_col + step, num_col)
      r = 0.
      key = lfsr88_key(seed0 + i)
      key, inc = lfsr88_random_integers(key, 1, clen0)
      i_col += inc
      while i_col < end_col:
        key, row_v = lfsr88_uniform(key, w_min0, w_max0)
        r += row_v * events[i_col]  # TODO: speed comparison without if else
        key, inc = lfsr88_random_integers(key, 1, clen0)
        i_col += inc
      out[i_row] += r  # TODO: warp-level reduction


  @ti.kernel
  def _event_mv_prob_uniform_cpu(
      events: ti.types.ndarray(ndim=1),
      w_min: ti.types.ndarray(ndim=1),
      w_max: ti.types.ndarray(ndim=1),
      clen: ti.types.ndarray(ndim=1),
      seed: ti.types.ndarray(ndim=1),
      out: ti.types.ndarray(ndim=1)
  ):
    num_row = out.shape[0]
    num_col = events.shape[0]
    w_min0 = w_min[0]
    w_max0 = w_max[0]
    clen0 = clen[0]
    seed0 = seed[0]

    for i_col in range(num_col):
      if events[i_col] != 0.:
        key = lfsr88_key(seed0 + i_col)
        key, i_row = lfsr88_random_integers(key, 0, clen0 - 1)
        while i_row < num_row:
          key, row_v = lfsr88_uniform(key, w_min0, w_max0)
          out[i_row] += row_v
          key, inc = lfsr88_random_integers(key, 1, clen0)
          i_row += inc


  @ti.kernel
  def _event_mv_prob_uniform_outdim_parallel_cpu(
      events: ti.types.ndarray(ndim=1),
      w_min: ti.types.ndarray(ndim=1),
      w_max: ti.types.ndarray(ndim=1),
      clen: ti.types.ndarray(ndim=1),
      seed: ti.types.ndarray(ndim=1),
      out: ti.types.ndarray(ndim=1)
  ):
    num_row = out.shape[0]
    num_col = events.shape[0]
    w_min0 = w_min[0]
    w_max0 = w_max[0]
    clen0 = clen[0]
    seed0 = seed[0]

    for i_row in range(num_row):
      r = 0.
      key = lfsr88_key(seed0 + i_row)
      key, i_col = lfsr88_random_integers(key, 0, clen0 - 1)
      while i_col < num_col:
        key, row_v = lfsr88_uniform(key, w_min0, w_max0)
        if events[i_col] != 0.:
          r += row_v
        key, inc = lfsr88_random_integers(key, 1, clen0)
        i_col += inc
      out[i_row] = r  # TODO: warp-level reduction


  @ti.kernel
  def _event_mv_prob_uniform_gpu(
      events: ti.types.ndarray(ndim=1),
      w_min: ti.types.ndarray(ndim=1),
      w_max: ti.types.ndarray(ndim=1),
      clen: ti.types.ndarray(ndim=1),
      seed: ti.types.ndarray(ndim=1),
      out: ti.types.ndarray(ndim=1)
  ):
    num_row = out.shape[0]
    num_col = events.shape[0]
    w_min0 = w_min[0]
    w_max0 = w_max[0]
    clen0 = clen[0]
    seed0 = seed[0]
    step = ti.uint32(ti.max((num_row + 1) >> 5, 1))

    for i in range(num_col * 32):
      i_col = i >> 5
      if events[i_col] != 0.:
        index = i & 31
        i_row = step * index - 1
        end = ti.min(i_row + step, num_row)
        key = lfsr88_key(seed0 + i)
        key, inc = lfsr88_random_integers(key, 1, clen0)
        i_row += inc
        while i_row < end:
          key, row_v = lfsr88_uniform(key, w_min0, w_max0)
          out[i_row] += row_v
          key, inc = lfsr88_random_integers(key, 1, clen0)
          i_row += inc


  @ti.kernel
  def _event_mv_prob_uniform_outdim_parallel_gpu(
      events: ti.types.ndarray(ndim=1),
      w_min: ti.types.ndarray(ndim=1),
      w_max: ti.types.ndarray(ndim=1),
      clen: ti.types.ndarray(ndim=1),
      seed: ti.types.ndarray(ndim=1),
      out: ti.types.ndarray(ndim=1)
  ):
    num_row = out.shape[0]
    num_col = events.shape[0]
    w_min0 = w_min[0]
    w_max0 = w_max[0]
    clen0 = clen[0]
    seed0 = seed[0]
    step = ti.uint32(ti.max((num_row + 1) >> 5, 1))

    for i in range(num_row * 32):
      i_row = i >> 5
      index = i & 31
      i_col = step * index - 1
      end_col = ti.min(i_col + step, num_col)
      r = 0.
      key = lfsr88_key(seed0 + i)
      key, inc = lfsr88_random_integers(key, 1, clen0)
      i_col += inc
      while i_col < end_col:
        key, row_v = lfsr88_uniform(key, w_min0, w_max0)
        r += row_v * events[i_col]  # TODO: speed comparison with if else
        key, inc = lfsr88_random_integers(key, 1, clen0)
        i_col += inc
      out[i_row] += r  # TODO: warp-level reduction


  def _event_mv_prob_uniform_jvp_events(
      evt_dot, events, w_low, w_high, clen, seed, *, outs, shape, transpose, outdim_parallel
  ):
    shape = _reverse(shape) if transpose else shape
    return raw_mv_prob_uniform(evt_dot, w_low, w_high, clen, seed,
                               shape=shape, transpose=transpose, outdim_parallel=outdim_parallel)


  def _event_mv_prob_uniform_jvp_w_low(
      w_dot, events, w_low, w_high, clen, seed, *, outs, shape, transpose, outdim_parallel
  ):
    shape = _reverse(shape) if transpose else shape
    return raw_mv_prob_uniform(events, w_dot, w_high, clen, seed,
                               shape=shape, transpose=transpose, outdim_parallel=outdim_parallel)


  def _event_mv_prob_uniform_jvp_w_high(
      w_dot, events, w_low, w_high, clen, seed, *, outs, shape, transpose, outdim_parallel
  ):
    shape = _reverse(shape) if transpose else shape
    return raw_mv_prob_uniform(events, w_low, w_dot, clen, seed,
                               shape=shape, transpose=transpose, outdim_parallel=outdim_parallel)


  def raw_event_mv_prob_uniform(
      events: jax.Array,
      w_low: jax.Array,  # vector with size 1
      w_high: jax.Array,  # vector with size 1
      conn_len: jax.Array,  # vector with size 1
      seed: jax.Array,  # vector with size 1
      *,
      shape: Tuple[int, int],
      transpose: bool = False,
      outdim_parallel: bool = True,
  ) -> jax.Array:
    mat_shape, out_shape = _event_checking(events, conn_len, seed, shape, outdim_parallel, transpose, w_low, w_high)

    if outdim_parallel:
      if events.dtype == jnp.bool_:
        prim = _event_mv_prob_uniform_outdim_parallel_bool_p
      else:
        prim = _event_mv_prob_uniform_outdim_parallel_p
    else:
      if events.dtype == jnp.bool_:
        prim = _event_mv_prob_uniform_bool_p
      else:
        prim = _event_mv_prob_uniform_p

    return prim(events,
                w_low,
                w_high,
                conn_len,
                seed,
                outs=[jax.ShapeDtypeStruct(shape=out_shape, dtype=w_low.dtype)],
                shape=mat_shape,
                transpose=transpose,
                outdim_parallel=outdim_parallel)


  def _define_event_mv_prob_uniform_prim(cpu_kernel, gpu_kernel):
    prim = XLACustomOp(cpu_kernel=cpu_kernel, gpu_kernel=gpu_kernel)
    prim.defjvp(_event_mv_prob_uniform_jvp_events,
                _event_mv_prob_uniform_jvp_w_low,
                _event_mv_prob_uniform_jvp_w_high,
                None,
                None)
    prim.def_transpose_rule(_mv_prob_uniform_transpose)
    return prim


  # outdim_parallel = True, events.dtype = jnp.bool_
  _event_mv_prob_uniform_outdim_parallel_bool_p = _define_event_mv_prob_uniform_prim(
    cpu_kernel=_event_mv_prob_uniform_outdim_parallel_bool_cpu,
    gpu_kernel=_event_mv_prob_uniform_outdim_parallel_bool_gpu
  )

  # outdim_parallel = False, events.dtype = jnp.bool_
  _event_mv_prob_uniform_bool_p = _define_event_mv_prob_uniform_prim(
    cpu_kernel=_event_mv_prob_uniform_bool_cpu,
    gpu_kernel=_event_mv_prob_uniform_bool_gpu
  )

  # outdim_parallel = True, events.dtype != jnp.bool_
  _event_mv_prob_uniform_outdim_parallel_p = _define_event_mv_prob_uniform_prim(
    cpu_kernel=_event_mv_prob_uniform_outdim_parallel_cpu,
    gpu_kernel=_event_mv_prob_uniform_outdim_parallel_gpu
  )

  # outdim_parallel = False, events.dtype != jnp.bool_
  _event_mv_prob_uniform_p = _define_event_mv_prob_uniform_prim(
    cpu_kernel=_event_mv_prob_uniform_cpu,
    gpu_kernel=_event_mv_prob_uniform_gpu
  )


  @ti.kernel
  def _event_mv_prob_normal_bool_cpu(
      events: ti.types.ndarray(ndim=1),
      w_mu: ti.types.ndarray(ndim=1),
      w_sigma: ti.types.ndarray(ndim=1),
      clen: ti.types.ndarray(ndim=1),
      seed: ti.types.ndarray(ndim=1),
      out: ti.types.ndarray(ndim=1)
  ):
    num_row = out.shape[0]
    num_col = events.shape[0]
    w_mu0 = w_mu[0]
    w_sigma0 = w_sigma[0]
    clen0 = clen[0]
    seed0 = seed[0]

    for i_col in range(num_col):
      if events[i_col]:
        key = lfsr88_key(seed0 + i_col)
        key, i_row = lfsr88_random_integers(key, 0, clen0 - 1)
        while i_row < num_row:
          key, row_v = lfsr88_normal(key, w_mu0, w_sigma0)
          out[i_row] += row_v
          key, inc = lfsr88_random_integers(key, 1, clen0)
          i_row += inc


  @ti.kernel
  def _event_mv_prob_normal_outdim_parallel_bool_cpu(
      events: ti.types.ndarray(ndim=1),
      w_mu: ti.types.ndarray(ndim=1),
      w_sigma: ti.types.ndarray(ndim=1),
      clen: ti.types.ndarray(ndim=1),
      seed: ti.types.ndarray(ndim=1),
      out: ti.types.ndarray(ndim=1)
  ):
    num_row = out.shape[0]
    num_col = events.shape[0]
    w_mu0 = w_mu[0]
    w_sigma0 = w_sigma[0]
    clen0 = clen[0]
    seed0 = seed[0]

    for i_row in range(num_row):
      r = 0.
      key = lfsr88_key(seed0 + i_row)
      key, i_col = lfsr88_random_integers(key, 0, clen0 - 1)
      while i_col < num_col:
        key, row_v = lfsr88_normal(key, w_mu0, w_sigma0)
        if events[i_col]:
          r += row_v
        key, inc = lfsr88_random_integers(key, 1, clen0)
        i_col += inc
      out[i_row] = r


  @ti.kernel
  def _event_mv_prob_normal_bool_gpu(
      events: ti.types.ndarray(ndim=1),
      w_mu: ti.types.ndarray(ndim=1),
      w_sigma: ti.types.ndarray(ndim=1),
      clen: ti.types.ndarray(ndim=1),
      seed: ti.types.ndarray(ndim=1),
      out: ti.types.ndarray(ndim=1)
  ):
    num_row = out.shape[0]
    num_col = events.shape[0]
    w_mu0 = w_mu[0]
    w_sigma0 = w_sigma[0]
    clen0 = clen[0]
    seed0 = seed[0]
    step = ti.uint32(ti.max((num_row + 1) >> 5, 1))

    for i in range(num_col * 32):
      i_col = i >> 5
      if events[i_col]:
        index = i & 31
        i_row = step * index - 1
        end = ti.min(i_row + step, num_row)
        key = lfsr88_key(seed0 + i)
        key, inc = lfsr88_random_integers(key, 1, clen0)
        i_row += inc
        while i_row < end:
          key, row_v = lfsr88_normal(key, w_mu0, w_sigma0)
          out[i_row] += row_v
          key, inc = lfsr88_random_integers(key, 1, clen0)
          i_row += inc


  @ti.kernel
  def _event_mv_prob_normal_outdim_parallel_bool_gpu(
      events: ti.types.ndarray(ndim=1),
      w_mu: ti.types.ndarray(ndim=1),
      w_sigma: ti.types.ndarray(ndim=1),
      clen: ti.types.ndarray(ndim=1),
      seed: ti.types.ndarray(ndim=1),
      out: ti.types.ndarray(ndim=1)
  ):
    num_row = out.shape[0]
    num_col = events.shape[0]
    w_mu0 = w_mu[0]
    w_sigma0 = w_sigma[0]
    clen0 = clen[0]
    seed0 = seed[0]
    step = ti.u32(ti.max((num_row + 1) >> 5, 1))

    for i in range(num_row * 32):
      i_row = i >> 5
      index = i & 31
      i_col = step * index - 1
      end_col = ti.min(i_col + step, num_col)
      r = 0.
      key = lfsr88_key(seed0 + i)
      key, inc = lfsr88_random_integers(key, 1, clen0)
      i_col += inc
      while i_col < end_col:
        key, row_v = lfsr88_normal(key, w_mu0, w_sigma0)
        r += row_v * events[i_col]  # TODO: speed comparison without if else
        key, inc = lfsr88_random_integers(key, 1, clen0)
        i_col += inc
      out[i_row] += r  # TODO: warp-level reduction


  @ti.kernel
  def _event_mv_prob_normal_cpu(
      events: ti.types.ndarray(ndim=1),
      w_mu: ti.types.ndarray(ndim=1),
      w_sigma: ti.types.ndarray(ndim=1),
      clen: ti.types.ndarray(ndim=1),
      seed: ti.types.ndarray(ndim=1),
      out: ti.types.ndarray(ndim=1)
  ):
    num_row = out.shape[0]
    num_col = events.shape[0]
    w_mu0 = w_mu[0]
    w_sigma0 = w_sigma[0]
    clen0 = clen[0]
    seed0 = seed[0]

    for i_col in range(num_col):
      if events[i_col] != 0.:
        key = lfsr88_key(seed0 + i_col)
        key, i_row = lfsr88_random_integers(key, 0, clen0 - 1)
        while i_row < num_row:
          key, row_v = lfsr88_normal(key, w_mu0, w_sigma0)
          out[i_row] += row_v
          key, inc = lfsr88_random_integers(key, 1, clen0)
          i_row += inc


  @ti.kernel
  def _event_mv_prob_normal_outdim_parallel_cpu(
      events: ti.types.ndarray(ndim=1),
      w_mu: ti.types.ndarray(ndim=1),
      w_sigma: ti.types.ndarray(ndim=1),
      clen: ti.types.ndarray(ndim=1),
      seed: ti.types.ndarray(ndim=1),
      out: ti.types.ndarray(ndim=1)
  ):
    num_row = out.shape[0]
    num_col = events.shape[0]
    w_mu0 = w_mu[0]
    w_sigma0 = w_sigma[0]
    clen0 = clen[0]
    seed0 = seed[0]

    for i_row in range(num_row):
      r = 0.
      key = lfsr88_key(seed0 + i_row)
      key, i_col = lfsr88_random_integers(key, 0, clen0 - 1)
      while i_col < num_col:
        key, row_v = lfsr88_normal(key, w_mu0, w_sigma0)
        if events[i_col] != 0.:
          r += row_v
        key, inc = lfsr88_random_integers(key, 1, clen0)
        i_col += inc
      out[i_row] = r


  @ti.kernel
  def _event_mv_prob_normal_gpu(
      events: ti.types.ndarray(ndim=1),
      w_mu: ti.types.ndarray(ndim=1),
      w_sigma: ti.types.ndarray(ndim=1),
      clen: ti.types.ndarray(ndim=1),
      seed: ti.types.ndarray(ndim=1),
      out: ti.types.ndarray(ndim=1)
  ):
    num_row = out.shape[0]
    num_col = events.shape[0]
    w_mu0 = w_mu[0]
    w_sigma0 = w_sigma[0]
    clen0 = clen[0]
    seed0 = seed[0]
    step = ti.uint32(ti.max((num_row + 1) >> 5, 1))

    for i in range(num_col * 32):
      i_col = i >> 5
      if events[i_col] != 0.:
        index = i & 31
        i_row = step * index - 1
        end = ti.min(i_row + step, num_row)
        key = lfsr88_key(seed0 + i)
        key, inc = lfsr88_random_integers(key, 1, clen0)
        i_row += inc
        while i_row < end:
          key, row_v = lfsr88_normal(key, w_mu0, w_sigma0)
          out[i_row] += row_v
          key, inc = lfsr88_random_integers(key, 1, clen0)
          i_row += inc


  @ti.kernel
  def _event_mv_prob_normal_outdim_parallel_gpu(
      events: ti.types.ndarray(ndim=1),
      w_mu: ti.types.ndarray(ndim=1),
      w_sigma: ti.types.ndarray(ndim=1),
      clen: ti.types.ndarray(ndim=1),
      seed: ti.types.ndarray(ndim=1),
      out: ti.types.ndarray(ndim=1)
  ):
    num_row = out.shape[0]
    num_col = events.shape[0]
    w_mu0 = w_mu[0]
    w_sigma0 = w_sigma[0]
    clen0 = clen[0]
    seed0 = seed[0]
    step = ti.uint32(ti.max((num_row + 1) >> 5, 1))

    for i in range(num_row * 32):
      i_row = i >> 5
      index = i & 31
      i_col = step * index - 1
      end_col = ti.min(i_col + step, num_col)
      r = 0.
      key = lfsr88_key(seed0 + i)
      key, inc = lfsr88_random_integers(key, 1, clen0)
      i_col += inc
      while i_col < end_col:
        key, row_v = lfsr88_normal(key, w_mu0, w_sigma0)
        r += row_v * events[i_col]  # TODO: speed comparison with if else
        key, inc = lfsr88_random_integers(key, 1, clen0)
        i_col += inc
      out[i_row] += r  # TODO: warp-level reduction


  def _event_mv_prob_normal_jvp_events(
      evt_dot, events, w_mu, w_sigma, clen, seed, *, outs, shape, transpose, outdim_parallel
  ):
    shape = _reverse(shape) if transpose else shape
    return raw_mv_prob_normal(evt_dot, w_mu, w_sigma, clen, seed,
                              shape=shape, transpose=transpose, outdim_parallel=outdim_parallel)


  def _event_mv_prob_normal_jvp_w_mu(
      w_dot, events, w_mu, w_sigma, clen, seed, *, outs, shape, transpose, outdim_parallel
  ):
    shape = _reverse(shape) if transpose else shape
    return raw_mv_prob_normal(events, w_dot, w_sigma, clen, seed,
                              shape=shape, transpose=transpose, outdim_parallel=outdim_parallel)


  def _event_mv_prob_normal_jvp_w_sigma(
      w_dot, events, w_mu, w_sigma, clen, seed, *, outs, shape, transpose, outdim_parallel
  ):
    shape = _reverse(shape) if transpose else shape
    return raw_mv_prob_normal(events, w_mu, w_dot, clen, seed,
                              shape=shape, transpose=transpose, outdim_parallel=outdim_parallel)


  def raw_event_mv_prob_normal(
      events: jax.Array,
      w_mu: jax.Array,  # vector with size 1
      w_sigma: jax.Array,  # vector with size 1
      conn_len: jax.Array,  # vector with size 1
      seed: jax.Array,  # vector with size 1
      *,
      shape: Tuple[int, int],
      transpose: bool = False,
      outdim_parallel: bool = True,
  ) -> jax.Array:
    mat_shape, out_shape = _event_checking(events, conn_len, seed, shape, outdim_parallel, transpose, w_mu, w_sigma)

    if outdim_parallel:
      if events.dtype == jnp.bool_:
        prim = _event_mv_prob_normal_outdim_parallel_bool_p
      else:
        prim = _event_mv_prob_normal_outdim_parallel_p
    else:
      if events.dtype == jnp.bool_:
        prim = _event_mv_prob_normal_bool_p
      else:
        prim = _event_mv_prob_normal_p

    return prim(events,
                w_mu,
                w_sigma,
                conn_len,
                seed,
                outs=[jax.ShapeDtypeStruct(shape=out_shape, dtype=w_mu.dtype)],
                shape=mat_shape,
                transpose=transpose,
                outdim_parallel=outdim_parallel)


  def _define_event_mv_prob_normal_prim(cpu_kernel, gpu_kernel):
    prim = XLACustomOp(cpu_kernel=cpu_kernel, gpu_kernel=gpu_kernel)
    prim.defjvp(_event_mv_prob_normal_jvp_events,
                _event_mv_prob_normal_jvp_w_mu,
                _event_mv_prob_normal_jvp_w_sigma,
                None,
                None)
    prim.def_transpose_rule(_mv_prob_normal_transpose)
    return prim


  # outdim_parallel = True, events.dtype = jnp.bool_
  _event_mv_prob_normal_outdim_parallel_bool_p = _define_event_mv_prob_normal_prim(
    cpu_kernel=_event_mv_prob_normal_outdim_parallel_bool_cpu,
    gpu_kernel=_event_mv_prob_normal_outdim_parallel_bool_gpu
  )

  # outdim_parallel = False, events.dtype = jnp.bool_
  _event_mv_prob_normal_bool_p = _define_event_mv_prob_normal_prim(
    cpu_kernel=_event_mv_prob_normal_bool_cpu,
    gpu_kernel=_event_mv_prob_normal_bool_gpu
  )

  # outdim_parallel = True, events.dtype != jnp.bool_
  _event_mv_prob_normal_outdim_parallel_p = _define_event_mv_prob_normal_prim(
    cpu_kernel=_event_mv_prob_normal_outdim_parallel_cpu,
    gpu_kernel=_event_mv_prob_normal_outdim_parallel_gpu
  )

  # outdim_parallel = False, events.dtype != jnp.bool_
  _event_mv_prob_normal_p = _define_event_mv_prob_normal_prim(
    cpu_kernel=_event_mv_prob_normal_cpu,
    gpu_kernel=_event_mv_prob_normal_gpu
  )<|MERGE_RESOLUTION|>--- conflicted
+++ resolved
@@ -783,19 +783,9 @@
       The output of :math:`y = M @ v`.
   """
   events = as_jax(events)
-<<<<<<< HEAD
-  if isinstance(weight, float): weight = as_jax(weight)
-  if weight is None or (isinstance(weight, (np.ndarray, jnp.ndarray)) and not weight.size):
-    raise ValueError(f'Unexpected weight value or shape: {weight}')
-  try:
-    weight = jnp.atleast_1d(as_jax(weight))
-  except:
-    raise ValueError(f'weight_value:{weight}')
-=======
   weight = as_jax(weight)
   if jnp.ndim(weight) < 1:
     weight = jnp.expand_dims(weight, axis=0)
->>>>>>> 8460a1d3
   conn_len = jnp.ceil(1 / conn_prob) * 2 - 1
   conn_len = jnp.asarray(jnp.atleast_1d(conn_len), dtype=jnp.int32)
   if seed is None:
