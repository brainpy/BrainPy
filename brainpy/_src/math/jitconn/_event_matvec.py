--- conflicted
+++ resolved
@@ -45,7 +45,6 @@
   if ti is None:
     raise PackageMissingError.by_purpose('taichi', purpose='customized operators')
 
-<<<<<<< HEAD
 
 event_mv_prob_homo.__doc__ = mv_prob_homo.__doc__
 
@@ -783,8 +782,6 @@
   out: Array, ndarray
       The output of :math:`y = M @ v`.
   """
-=======
->>>>>>> a579e411
   events = as_jax(events)
   weight = as_jax(weight)
   if jnp.ndim(weight) < 1:
