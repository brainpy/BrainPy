# -*- coding: utf-8 -*-


from typing import Dict, Optional, Union, Callable

import jax
import numpy as np
import jax.numpy as jnp

from brainpy import math as bm
from brainpy._src import connect, initialize as init
from brainpy._src.context import share
from brainpy.check import is_initializer
from brainpy.errors import MathError
from brainpy.initialize import XavierNormal, ZeroInit, Initializer, parameter
from brainpy.types import ArrayType, Sharding
from brainpy._src.dnn.base import Layer
<<<<<<< HEAD
from brainpy._src.mixin import SupportSTDP
=======
from brainpy._src.mixin import SupportOnline, SupportOffline
>>>>>>> 7b1faf23

__all__ = [
  'Dense', 'Linear',
  'Identity',
  'AllToAll',
  'OneToOne',
  'MaskedLinear',
  'CSRLinear', 'EventCSRLinear',
  'JitFPHomoLinear', 'JitFPUniformLinear', 'JitFPNormalLinear',
  'EventJitFPHomoLinear', 'EventJitFPNormalLinear', 'EventJitFPUniformLinear',
]


<<<<<<< HEAD
class Dense(Layer, SupportSTDP):
=======
class Dense(Layer, SupportOnline, SupportOffline):
>>>>>>> 7b1faf23
  r"""A linear transformation applied over the last dimension of the input.

  Mathematically, this node can be defined as:

  .. math::

     y = x  \cdot weight + b

  Parameters
  ----------
  num_in: int
    The number of the input feature. A positive integer.
  num_out: int
    The number of the output features. A positive integer.
  weight_initializer: optional, Initializer
    The weight initialization.
  b_initializer: optional, Initializer
    The bias initialization.
  mode: Mode
    Enable training this node or not. (default True)
  """

  def __init__(
      self,
      num_in: int,
      num_out: int,
      W_initializer: Union[Initializer, Callable, ArrayType] = XavierNormal(),
      b_initializer: Optional[Union[Initializer, Callable, ArrayType]] = ZeroInit(),
      mode: Optional[bm.Mode] = None,
      name: Optional[str] = None,
  ):
    super(Dense, self).__init__(mode=mode, name=name)

    # shape
    self.num_in = num_in
    self.num_out = num_out
    if num_in < 0:
      raise ValueError(f'Received an invalid value for `num_out`, expected '
                       f'a positive integer. Received: num_in={num_in}')
    if num_out < 0:
      raise ValueError(f'Received an invalid value for `num_out`, expected '
                       f'a positive integer. Received: num_out={num_out}')

    # weight initializer
    self.W_initializer = W_initializer
    self.bias_initializer = b_initializer
    is_initializer(W_initializer, 'weight_initializer')
    is_initializer(b_initializer, 'bias_initializer', allow_none=True)

    # parameter initialization
    W = parameter(self.W_initializer, (num_in, self.num_out))
    b = parameter(self.bias_initializer, (self.num_out,))
    if isinstance(self.mode, bm.TrainingMode):
      W = bm.TrainVar(W)
      b = None if (b is None) else bm.TrainVar(b)
    self.W = W
    self.b = b

    # fitting parameters
    self.online_fit_by = None  # support online training
    self.offline_fit_by = None  # support offline training
    self.fit_record = dict()

  def __repr__(self):
    return (f'{self.__class__.__name__}(name={self.name}, '
            f'num_in={self.num_in}, '
            f'num_out={self.num_out}, '
            f'mode={self.mode})')

  def update(self, x):
    x = bm.as_jax(x)
    res = x @ self.W
    if self.b is not None:
      res += self.b

    # online fitting data
    if share.load('fit', False) and self.online_fit_by is not None:
      self.fit_record['input'] = x
      self.fit_record['output'] = res

    # offline fitting data
    if share.load('fit', False) and self.offline_fit_by is not None:
      self.fit_record['input'] = x
      self.fit_record['output'] = res
    return res

  def online_init(self):
    if self.b is None:
      num_input = self.num_in
    else:
      num_input = self.num_in + 1
    self.online_fit_by.register_target(feature_in=num_input, identifier=self.name)

  def online_fit(self,
                 target: ArrayType,
                 fit_record: Dict[str, ArrayType]):
    if not isinstance(target, (bm.ndarray, jnp.ndarray)):
      raise MathError(f'"target" must be a tensor, but got {type(target)}')
    x = fit_record['input']
    y = fit_record['output']
    if x.ndim != 2:
      raise ValueError(f'"ff" must be a 2D tensor with shape of (num_sample, '
                       f'num_feature), but we got {x.shape}')
    if target.ndim != 2:
      raise ValueError(f'"target" must be a 2D tensor with shape of (num_sample, '
                       f'num_feature), but we got {target.shape}')
    if x.shape[0] != target.shape[0]:
      raise ValueError(f'Batch size of the input and target data should be '
                       f'the same, while we got {x.shape[0]} != {target.shape[0]}.')
    if target.shape[1] != y.shape[1]:
      raise MathError(f'The output dimension of output and target data should be '
                      f'the same, while we got {target.shape[1]} != {y.shape[1]}')

    # data
    if self.b is not None:
      x = jnp.concatenate([jnp.ones((x.shape[0], 1)), x], axis=-1)

    # fitting
    dW = self.online_fit_by.call(target=target, input=x, output=y, identifier=self.name)

    # assign trained weights
    if self.b is None:
      self.W += dW
    else:
      db, dW = jnp.split(dW, [1])
      self.b += db[0]
      self.W += dW

  def offline_fit(self,
                  target: ArrayType,
                  fit_record: Dict[str, ArrayType]):
    """The offline training interface for the Dense node."""
    # data checking
    if not isinstance(target, (bm.ndarray, jnp.ndarray)):
      raise MathError(f'"targets" must be a tensor, but got {type(target)}')
    xs = fit_record['input']
    ys = fit_record['output']
    if xs.ndim != 3:
      raise ValueError(f'"ffs" must be a 3D tensor with shape of (num_sample, num_time, '
                       f'num_feature), but we got {xs.shape}')
    if target.ndim != 3:
      raise ValueError(f'"targets" must be a 3D tensor with shape of (num_sample, num_time, '
                       f'num_feature), but we got {target.shape}')
    if ys.shape != target.shape:
      raise ValueError(f'The shapes of output and target data should be '
                       f'the same, while we got {ys.shape} != {target.shape}.')
    if xs.shape[0] != target.shape[0]:
      raise ValueError(f'Batch size of the input and target data should be '
                       f'the same, while we got {xs.shape[0]} != {target.shape[0]}.')
    if xs.shape[1] != target.shape[1]:
      raise MathError(f'The time dimension of input and target data should be '
                      f'the same, while we got {xs.shape[1]} != {target.shape[1]}')

    # get input and target training data
    if self.b is not None:
      xs = jnp.concatenate([jnp.ones(xs.shape[:2] + (1,)), xs], axis=-1)  # (..., 1 + num_ff_input)

    # solve weights by offline training methods
    weights = self.offline_fit_by(target, xs, ys)

    # assign trained weights
    if self.b is None:
      self.W.value = weights
    else:
      bias, Wff = jnp.split(weights, [1])
      self.W.value = Wff
      self.b.value = bias[0]

  def update_STDP(self, dW, constraints=None):
    if isinstance(self.W, float):
      raise ValueError(f'Cannot update the weight of a constant node.')
    if not isinstance(dW, (bm.ndarray, jnp.ndarray, np.ndarray)):
      raise ValueError(f'"delta_weight" must be a array, but got {type(dW)}')
    if self.W.shape != dW.shape:
      raise ValueError(f'The shape of delta_weight {dW.shape} '
                       f'should be the same as the shape of weight {self.W.shape}.')
    if not isinstance(self.W, bm.Variable):
      self.tracing_variable('W', self.W, self.W.shape)
    self.W += dW
    if constraints is not None:
      self.W.value = constraints(self.W)


Linear = Dense


class Identity(Layer):
  r"""A placeholder identity operator that is argument-insensitive.
  """

  def __init__(self, *args, **kwargs) -> None:
    super(Identity, self).__init__(*args, **kwargs)

  def update(self, x):
    return x


class AllToAll(Layer, SupportSTDP):
  """Synaptic matrix multiplication with All2All connections.

  Args:
    num_pre: int. The number of neurons in the presynaptic neuron group.
    num_post: int. The number of neurons in the postsynaptic neuron group.
    weight: The synaptic weights.
    sharding: The sharding strategy. 
    include_self: bool. Whether connect the neuron with at the same position.
    mode: Mode. The computing mode.
    name: str. The object name.
  """

  def __init__(
      self,
      num_pre: int,
      num_post: int,
      weight: Union[float, ArrayType, Callable],
      sharding: Optional[Sharding] = None,
      include_self: bool = True,
      mode: Optional[bm.Mode] = None,
      name: Optional[str] = None,
  ):
    super().__init__(mode=mode, name=name)

    self.num_pre = num_pre
    self.num_post = num_post
    self.include_self = include_self
    self.sharding = sharding

    weight = init.parameter(weight, (self.num_pre, self.num_post), sharding=sharding)
    if isinstance(self.mode, bm.TrainingMode):
      weight = bm.TrainVar(weight)
    self.weight = weight

  def update(self, pre_val):
    if bm.ndim(self.weight) == 0:  # weight is a scalar
      if isinstance(self.mode, bm.BatchingMode):
        assert pre_val.ndim == 2, 'Under the batching mode, the input should be a 2D array.'
        post_val = bm.sum(pre_val, keepdims=True, axis=1)
      else:
        assert pre_val.ndim == 1, 'Under the NonBatching mode, the input should be a 1D array.'
        post_val = bm.sum(pre_val)
      if not self.include_self:
        if self.num_pre == self.num_post:
          post_val = post_val - pre_val
        elif self.num_pre > self.num_post:
          val = pre_val[:self.num_post]
          post_val = post_val - val
        else:
          val = bm.concatenate([pre_val, bm.zeros(self.num_post - self.num_pre)])
          post_val = post_val - val
      post_val = self.weight * post_val

    else:  # weight is a matrix
      assert self.weight.ndim == 2, '"weight" must be a 2D matrix.'
      if not self.include_self:
        post_val = pre_val @ bm.fill_diagonal(self.weight, 0., inplace=False)
      else:
        post_val = pre_val @ self.weight
    return post_val

  def update_STDP(self, dW, constraints=None):
    if isinstance(self.weight, float):
      raise ValueError(f'Cannot update the weight of a constant node.')
    if not isinstance(dW, (bm.ndarray, jnp.ndarray, np.ndarray)):
      raise ValueError(f'"delta_weight" must be a array, but got {type(dW)}')
    if self.weight.shape != dW.shape:
      raise ValueError(f'The shape of delta_weight {dW.shape} '
                       f'should be the same as the shape of weight {self.weight.shape}.')
    if not isinstance(self.weight, bm.Variable):
      self.tracing_variable('weight', self.weight, self.weight.shape)
    self.weight += dW
    if constraints is not None:
      self.weight.value = constraints(self.weight)



class OneToOne(Layer, SupportSTDP):
  """Synaptic matrix multiplication with One2One connection.

  Args:
    num: int. The number of neurons.
    weight: The synaptic weight.
    sharding: The sharding strategy. 
    mode: The computing mode.
    name: The object name.

  """

  def __init__(
      self,
      num: int,
      weight: Union[float, ArrayType, Callable],
      sharding: Optional[Sharding] = None,
      mode: Optional[bm.Mode] = None,
      name: Optional[str] = None,
  ):
    super().__init__(mode=mode, name=name)

    self.num = num
    self.sharding = sharding

    weight = init.parameter(weight, (self.num,), sharding=sharding)
    if isinstance(self.mode, bm.TrainingMode):
      weight = bm.TrainVar(weight)
    self.weight = weight

  def update(self, pre_val):
    return pre_val * self.weight

  def update_STDP(self, dW, constraints=None):
    if isinstance(self.weight, float):
      raise ValueError(f'Cannot update the weight of a constant node.')
    if not isinstance(dW, (bm.ndarray, jnp.ndarray, np.ndarray)):
      raise ValueError(f'"delta_weight" must be a array, but got {type(dW)}')
    dW = dW.sum(axis=0)
    if self.weight.shape != dW.shape:
      raise ValueError(f'The shape of delta_weight {dW.shape} '
                       f'should be the same as the shape of weight {self.weight.shape}.')
    if not isinstance(self.weight, bm.Variable):
      self.tracing_variable('weight', self.weight, self.weight.shape)
    self.weight += dW
    if constraints is not None:
      self.weight.value = constraints(self.weight)


class MaskedLinear(Layer, SupportSTDP):
  r"""Synaptic matrix multiplication with masked dense computation.

  It performs the computation of:

  .. math::

     y = x @ M

  where :math:`y` is the postsynaptic value, :math:`x` the presynaptic value,
  :math:`M` the synaptic weight using a dense matrix.

  >>> import brainpy as bp
  >>> l = bp.dnn.MaskedLinear(bp.conn.FixedProb(0.1, pre=100, post=100),
  >>>                         weight=0.1)

  Args:
    conn: TwoEndConnector. The connection.
    weight: Synaptic weights. Can be a scalar, array, or callable function.
    mask_fun: Masking function.
    sharding: The sharding strategy. 
    mode: The synaptic computing mode.
    name: The synapse model name.
  """

  def __init__(
      self,
      conn: connect.TwoEndConnector,
      weight: Union[float, ArrayType, Callable],
      mask_fun: Callable = Identity(),
      sharding: Optional[Sharding] = None,
      mode: Optional[bm.Mode] = None,
      name: Optional[str] = None,
  ):
    super().__init__(name=name, mode=mode)

    assert isinstance(conn, connect.TwoEndConnector)
    self.conn = conn
    self.sharding = sharding
    self.mask_fun = mask_fun

    # weight
    weight = init.parameter(weight, (conn.pre_num, conn.post_num), sharding=sharding)
    if isinstance(self.mode, bm.TrainingMode):
      weight = bm.TrainVar(weight)
    self.weight = weight

    # connection
    self.mask = bm.sharding.partition(self.conn.require('conn_mat'), sharding=sharding)

  def update(self, x):
    return x @ self.mask_fun(self.weight * self.mask)

  def update_STDP(self, dW, constraints=None):
    if isinstance(self.weight, float):
      raise ValueError(f'Cannot update the weight of a constant node.')
    if not isinstance(dW, (bm.ndarray, jnp.ndarray, np.ndarray)):
      raise ValueError(f'"delta_weight" must be a array, but got {type(dW)}')
    if self.weight.shape != dW.shape:
      raise ValueError(f'The shape of delta_weight {dW.shape} '
                       f'should be the same as the shape of weight {self.weight.shape}.')
    if not isinstance(self.weight, bm.Variable):
      self.tracing_variable('weight', self.weight, self.weight.shape)

    self.weight += dW
    if constraints is not None:
      self.weight.value = constraints(self.weight)


class CSRLinear(Layer, SupportSTDP):
  r"""Synaptic matrix multiplication with CSR sparse computation.

  It performs the computation of:

  .. math::

     y = x @ M

  where :math:`y` is the postsynaptic value, :math:`x` the presynaptic value,
  :math:`M` the synaptic weight using a CSR sparse matrix.

  Args:
    conn: TwoEndConnector. The connection.
    weight: Synaptic weights. Can be a scalar, array, or callable function.
    sharding: The sharding strategy. 
    mode: The synaptic computing mode.
    name: The synapse model name.
  """

  def __init__(
      self,
      conn: connect.TwoEndConnector,
      weight: Union[float, ArrayType, Callable],
      sharding: Optional[Sharding] = None,
      mode: Optional[bm.Mode] = None,
      name: Optional[str] = None,
      method: str = 'cusparse',
      transpose: bool = True,
  ):
    super().__init__(name=name, mode=mode)

    assert isinstance(conn, connect.TwoEndConnector)
    assert sharding is None, 'Currently this model does not support sharding.'
    self.conn = conn
    self.sharding = sharding
    self.method = method
    self.transpose = transpose

    # connection
    self.indices, self.indptr = self.conn.require('csr')

    # weight
    weight = init.parameter(weight, (self.indices.size,))
    if isinstance(self.mode, bm.TrainingMode):
      weight = bm.TrainVar(weight)
    self.weight = weight

  def update(self, x):
    if x.ndim == 1:
      return bm.sparse.csrmv(self.weight, self.indices, self.indptr, x,
                             shape=(self.conn.pre_num, self.conn.post_num),
                             transpose=self.transpose,
                             method=self.method)
    elif x.ndim > 1:
      shapes = x.shape[:-1]
      x = bm.flatten(x, end_dim=-2)
      y = jax.vmap(self._batch_csrmv)(x)
      return bm.reshape(y, shapes + (y.shape[-1],))
    else:
      raise ValueError

  def _batch_csrmv(self, x):
    return bm.sparse.csrmv(self.weight, self.indices, self.indptr, x,
                           shape=(self.conn.pre_num, self.conn.post_num),
                           transpose=self.transpose,
                           method=self.method)

  def update_STDP(self, dW, constraints=None):
    if isinstance(self.weight, float):
      raise ValueError(f'Cannot update the weight of a constant node.')
    if not isinstance(dW, (bm.ndarray, jnp.ndarray, np.ndarray)):
      raise ValueError(f'"delta_weight" must be a array, but got {type(dW)}')
    pre_ids, post_ids = bm.sparse.csr_to_coo(self.indices, self.indptr)
    sparse_dW = dW[pre_ids, post_ids]
    if self.weight.shape != sparse_dW.shape:
      raise ValueError(f'The shape of sparse delta_weight {sparse_dW.shape} '
                       f'should be the same as the shape of sparse weight {self.weight.shape}.')
    if not isinstance(self.weight, bm.Variable):
      self.tracing_variable('weight', self.weight, self.weight.shape)
    self.weight += sparse_dW
    if constraints is not None:
      self.weight.value = constraints(self.weight)


class CSCLinear(Layer):
  r"""Synaptic matrix multiplication with CSC sparse computation.

  It performs the computation of:

  .. math::

     y = x @ M

  where :math:`y` is the postsynaptic value, :math:`x` the presynaptic value,
  :math:`M` the synaptic weight using a CSC sparse matrix.

  Args:
    conn: TwoEndConnector. The connection.
    weight: Synaptic weights. Can be a scalar, array, or callable function.
    sharding: The sharding strategy. 
    mode: The synaptic computing mode.
    name: The synapse model name.
  """

  def __init__(
      self,
      conn: connect.TwoEndConnector,
      weight: Union[float, ArrayType, Callable],
      sharding: Optional[Sharding] = None,
      mode: Optional[bm.Mode] = None,
      name: Optional[str] = None,
  ):
    super().__init__(name=name, mode=mode)

    assert isinstance(conn, connect.TwoEndConnector)
    self.conn = conn
    self.sharding = sharding


class EventCSRLinear(Layer, SupportSTDP):
  r"""Synaptic matrix multiplication with event CSR sparse computation.

  It performs the computation of:

  .. math::

     y = x @ M

  where :math:`y` is the postsynaptic value, :math:`x` the presynaptic spikes,
  :math:`M` the synaptic weight using a CSR sparse matrix.

  Args:
    conn: TwoEndConnector. The connection.
    weight: Synaptic weights. Can be a scalar, array, or callable function.
    sharding: The sharding strategy.
    mode: The synaptic computing mode.
    name: The synapse model name.
  """

  def __init__(
      self,
      conn: connect.TwoEndConnector,
      weight: Union[float, ArrayType, Callable],
      sharding: Optional[Sharding] = None,
      mode: Optional[bm.Mode] = None,
      name: Optional[str] = None,
      transpose: bool = True,
  ):
    super().__init__(name=name, mode=mode)

    assert isinstance(conn, connect.TwoEndConnector)
    assert sharding is None, 'Currently this model does not support sharding.'
    self.conn = conn
    self.sharding = sharding
    self.transpose = transpose

    # connection
    self.indices, self.indptr = self.conn.require('csr')

    # weight
    weight = init.parameter(weight, (self.indices.size,))
    if isinstance(self.mode, bm.TrainingMode):
      weight = bm.TrainVar(weight)
    self.weight = weight

  def update(self, x):
    if x.ndim == 1:
      return bm.event.csrmv(self.weight, self.indices, self.indptr, x,
                            shape=(self.conn.pre_num, self.conn.post_num),
                            transpose=self.transpose)
    elif x.ndim > 1:
      shapes = x.shape[:-1]
      x = bm.flatten(x, end_dim=-2)
      y = jax.vmap(self._batch_csrmv)(x)
      return bm.reshape(y, shapes + (y.shape[-1],))
    else:
      raise ValueError

  def _batch_csrmv(self, x):
    return bm.event.csrmv(self.weight, self.indices, self.indptr, x,
                          shape=(self.conn.pre_num, self.conn.post_num),
                          transpose=self.transpose)

  def update_STDP(self, dW, constraints=None):
    if isinstance(self.weight, float):
      raise ValueError(f'Cannot update the weight of a constant node.')
    if not isinstance(dW, (bm.ndarray, jnp.ndarray, np.ndarray)):
      raise ValueError(f'"delta_weight" must be a array, but got {type(dW)}')
    pre_ids, post_ids = bm.sparse.csr_to_coo(self.indices, self.indptr)
    sparse_dW = dW[pre_ids, post_ids]
    if self.weight.shape != sparse_dW.shape:
      raise ValueError(f'The shape of sparse delta_weight {sparse_dW.shape} '
                       f'should be the same as the shape of sparse weight {self.weight.shape}.')
    if not isinstance(self.weight, bm.Variable):
      self.tracing_variable('weight', self.weight, self.weight.shape)
    self.weight += sparse_dW
    if constraints is not None:
      self.weight.value = constraints(self.weight)


class BcsrMM(Layer):
  r"""Synaptic matrix multiplication with BCSR sparse computation.

  It performs the computation of:

  .. math::

     y = x @ M

  where :math:`y` is the postsynaptic value, :math:`x` the presynaptic value,
  :math:`M` the synaptic weight using a BCSR sparse matrix.

  Args:
    conn: TwoEndConnector. The connection.
    weight: Synaptic weights. Can be a scalar, array, or callable function.
    sharding: The sharding strategy. 
    mode: The synaptic computing mode.
    name: The synapse model name.
  """

  def __init__(
      self,
      conn: connect.TwoEndConnector,
      weight: Union[float, ArrayType, Callable],
      sharding: Optional[Sharding] = None,
      mode: Optional[bm.Mode] = None,
      name: Optional[str] = None,
  ):
    super().__init__(name=name, mode=mode)

    assert isinstance(conn, connect.TwoEndConnector)
    self.conn = conn
    self.sharding = sharding


class BcscMM(Layer):
  r"""Synaptic matrix multiplication with BCSC sparse computation.

  It performs the computation of:

  .. math::

     y = x @ M

  where :math:`y` is the postsynaptic value, :math:`x` the presynaptic value,
  :math:`M` the synaptic weight using a BCSC sparse matrix.

  Args:
    conn: TwoEndConnector. The connection.
    weight: Synaptic weights. Can be a scalar, array, or callable function.
    sharding: The sharding strategy. 
    mode: The synaptic computing mode.
    name: The synapse model name.
  """

  def __init__(
      self,
      conn: connect.TwoEndConnector,
      weight: Union[float, ArrayType, Callable],
      sharding: Optional[Sharding] = None,
      mode: Optional[bm.Mode] = None,
      name: Optional[str] = None,
  ):
    super().__init__(name=name, mode=mode)

    assert isinstance(conn, connect.TwoEndConnector)
    self.conn = conn
    self.sharding = sharding


class JitFPHomoLinear(Layer):
  r"""Synaptic matrix multiplication with the just-in-time connectivity.

  It performs the computation of:

  .. math::

     y = x @ M

  where :math:`y` is the postsynaptic value, :math:`x` the presynaptic variable,
  :math:`M` the synaptic weights which has the fixed sparse connectivity and weights.
  Particularly, the connectivity in :math:`M` is sampled from a fixed probability :math:`prob`,
  and at each connection, the synaptic value is the same :math:`weight`.

  Args:
    num_in: int. The number of the input feature. A positive integer.
    num_out: int. The number of the input feature. A positive integer.
    prob: float. The connectivity probability.
    weight: float. The synaptic value at each position.
    seed: int. The random seed used to keep the reproducibility of the connectivity.
    transpose: bool. Transpose the JIT matrix or not. Default False.
    atomic: bool. Compute the post-synaptic value with the atomic summation. Default False.
       May be changed in the future.
    sharding: The sharding strategy.
    mode: The synaptic computing mode.
    name: The synapse model name.
  """

  def __init__(
      self,
      num_in: int,
      num_out: int,
      prob: float,
      weight: float,
      seed: Optional[int] = None,
      sharding: Optional[Sharding] = None,
      mode: Optional[bm.Mode] = None,
      name: Optional[str] = None,
      transpose: bool = False,
      atomic: bool = False,
  ):
    super().__init__(name=name, mode=mode)

    self.prob = prob
    self.sharding = sharding
    self.transpose = transpose
    self.seed = np.random.randint(0, 100000) if seed is None else seed
    self.atomic = atomic
    self.num_in = num_in
    self.num_out = num_out

    # weight
    if isinstance(self.mode, bm.TrainingMode):
      weight = bm.TrainVar(weight)
    self.weight = weight

  def update(self, x):
    if x.ndim == 1:
      return bm.jitconn.mv_prob_homo(x, self.weight, self.prob, self.seed,
                                     shape=(self.num_out, self.num_in),
                                     transpose=self.transpose,
                                     outdim_parallel=not self.atomic)
    elif x.ndim == 2:
      return jax.vmap(self._batch_mv)(x)
    elif x.ndim > 2:
      shapes = x.shape[:-1]
      x = bm.flatten(x, end_dim=-2)
      y = jax.vmap(self._batch_mv)(x)
      return bm.reshape(y, shapes + (y.shape[-1],))
    else:
      raise ValueError

  def _batch_mv(self, x):
    return bm.jitconn.mv_prob_homo(x, self.weight, self.prob, self.seed,
                                   shape=(self.num_out, self.num_in),
                                   transpose=self.transpose,
                                   outdim_parallel=not self.atomic)


class JitFPUniformLinear(Layer):
  r"""Synaptic matrix multiplication with the just-in-time connectivity.

  It performs the computation of:

  .. math::

     y = x @ M

  where :math:`y` is the postsynaptic value, :math:`x` the presynaptic variable,
  :math:`M` the synaptic weights which has the fixed sparse connectivity and weights.
  Particularly, the connectivity in :math:`M` is sampled from a fixed probability :math:`prob`,
  and at each connection, the synaptic value is sample from a uniform distribution :math:`U(w_{low}, w_{high})`.

  Args:
    num_in: int. The number of the input feature. A positive integer.
    num_out: int. The number of the input feature. A positive integer.
    prob: float. The connectivity probability.
    w_low: float. The lowest value of the uniform distribution.
    w_high: float. The highest value of the uniform distribution.
    seed: int. The random seed used to keep the reproducibility of the connectivity.
    transpose: bool. Transpose the JIT matrix or not. Default False.
    atomic: bool. Compute the post-synaptic value with the atomic summation. Default False.
       May be changed in the future.
    sharding: The sharding strategy.
    mode: The synaptic computing mode.
    name: The synapse model name.
  """

  def __init__(
      self,
      num_in: int,
      num_out: int,
      prob: float,
      w_low: float,
      w_high: float,
      seed: Optional[int] = None,
      sharding: Optional[Sharding] = None,
      mode: Optional[bm.Mode] = None,
      name: Optional[str] = None,
      transpose: bool = False,
      atomic: bool = False,
  ):
    super().__init__(name=name, mode=mode)

    self.prob = prob
    self.sharding = sharding
    self.transpose = transpose
    self.seed = np.random.randint(0, 100000) if seed is None else seed
    self.atomic = atomic
    self.num_in = num_in
    self.num_out = num_out

    # weight
    self.w_low = w_low
    self.w_high = w_high

  def update(self, x):
    if x.ndim == 1:
      return bm.jitconn.mv_prob_uniform(x, self.w_low, self.w_high, self.prob, self.seed,
                                        shape=(self.num_out, self.num_in),
                                        transpose=self.transpose,
                                        outdim_parallel=not self.atomic)
    elif x.ndim == 2:
      return jax.vmap(self._batch_mv)(x)
    elif x.ndim > 2:
      shapes = x.shape[:-1]
      x = bm.flatten(x, end_dim=-2)
      y = jax.vmap(self._batch_mv)(x)
      return bm.reshape(y, shapes + (y.shape[-1],))
    else:
      raise ValueError

  def _batch_mv(self, x):
    return bm.jitconn.mv_prob_uniform(x, self.w_low, self.w_high, self.prob, self.seed,
                                      shape=(self.num_out, self.num_in),
                                      transpose=self.transpose,
                                      outdim_parallel=not self.atomic)


class JitFPNormalLinear(Layer):
  r"""Synaptic matrix multiplication with the just-in-time connectivity.

  It performs the computation of:

  .. math::

     y = x @ M

  where :math:`y` is the postsynaptic value, :math:`x` the presynaptic variable,
  :math:`M` the synaptic weights which has the fixed sparse connectivity and weights.
  Particularly, the connectivity in :math:`M` is sampled from a fixed probability :math:`prob`,
  and at each connection, the synaptic value is sample from a normal distribution :math:`N(\mu, \sigma)`.

  Args:
    num_in: int. The number of the input feature. A positive integer.
    num_out: int. The number of the input feature. A positive integer.
    prob: float. The connectivity probability.
    w_mu: float. The center of the normal distribution.
    w_sigma: float. The standard variance of the normal distribution.
    seed: int. The random seed used to keep the reproducibility of the connectivity.
    transpose: bool. Transpose the JIT matrix or not. Default False.
    atomic: bool. Compute the post-synaptic value with the atomic summation. Default False.
       May be changed in the future.
    sharding: The sharding strategy.
    mode: The synaptic computing mode.
    name: The synapse model name.
  """

  def __init__(
      self,
      num_in: int,
      num_out: int,
      prob: float,
      w_mu: float,
      w_sigma: float,
      seed: Optional[int] = None,
      sharding: Optional[Sharding] = None,
      transpose: bool = False,
      atomic: bool = False,
      mode: Optional[bm.Mode] = None,
      name: Optional[str] = None,
  ):
    super().__init__(name=name, mode=mode)

    self.prob = prob
    self.sharding = sharding
    self.transpose = transpose
    self.seed = np.random.randint(0, 100000) if seed is None else seed
    self.atomic = atomic
    self.num_in = num_in
    self.num_out = num_out

    # weight
    self.w_mu = w_mu
    self.w_sigma = w_sigma

  def update(self, x):
    if x.ndim == 1:
      return bm.jitconn.mv_prob_normal(x, self.w_mu, self.w_sigma, self.prob, self.seed,
                                       shape=(self.num_out, self.num_in),
                                       transpose=self.transpose,
                                       outdim_parallel=not self.atomic)
    elif x.ndim == 2:
      return jax.vmap(self._batch_mv)(x)
    elif x.ndim > 2:
      shapes = x.shape[:-1]
      x = bm.flatten(x, end_dim=-2)
      y = jax.vmap(self._batch_mv)(x)
      return bm.reshape(y, shapes + (y.shape[-1],))
    else:
      raise ValueError

  def _batch_mv(self, x):
    return bm.jitconn.mv_prob_normal(x, self.w_mu, self.w_sigma, self.prob, self.seed,
                                     shape=(self.num_out, self.num_in),
                                     transpose=self.transpose,
                                     outdim_parallel=not self.atomic)


class EventJitFPHomoLinear(Layer):
  r"""Synaptic matrix multiplication with the just-in-time connectivity.

  It performs the computation of:

  .. math::

     y = x @ M

  where :math:`y` is the postsynaptic value, :math:`x` the presynaptic spikes,
  :math:`M` the synaptic weights which has the fixed sparse connectivity and weights.
  Particularly, the connectivity in :math:`M` is sampled from a fixed probability :math:`prob`,
  and at each connection, the synaptic value is the same :math:`weight`.

  Args:
    num_in: int. The number of the input feature. A positive integer.
    num_out: int. The number of the input feature. A positive integer.
    prob: float. The connectivity probability.
    weight: float. The synaptic value at each position.
    seed: int. The random seed used to keep the reproducibility of the connectivity.
    transpose: bool. Transpose the JIT matrix or not. Default False.
    atomic: bool. Compute the post-synaptic value with the atomic summation. Default False.
       May be changed in the future.
    sharding: The sharding strategy.
    mode: The synaptic computing mode.
    name: The synapse model name.
  """

  def __init__(
      self,
      num_in: int,
      num_out: int,
      prob: float,
      weight: float,
      seed: Optional[int] = None,
      sharding: Optional[Sharding] = None,
      mode: Optional[bm.Mode] = None,
      name: Optional[str] = None,
      transpose: bool = False,
      atomic: bool = False,
  ):
    super().__init__(name=name, mode=mode)

    self.prob = prob
    self.sharding = sharding
    self.transpose = transpose
    self.seed = np.random.randint(0, 1000000) if seed is None else seed
    self.atomic = atomic
    self.num_in = num_in
    self.num_out = num_out

    # weight
    if isinstance(self.mode, bm.TrainingMode):
      weight = bm.TrainVar(weight)
    self.weight = weight

  def update(self, x):
    if x.ndim == 1:
      return bm.jitconn.event_mv_prob_homo(x, self.weight, self.prob, self.seed,
                                           shape=(self.num_out, self.num_in),
                                           transpose=self.transpose,
                                           outdim_parallel=not self.atomic)
    elif x.ndim == 2:
      return jax.vmap(self._batch_mv)(x)
    elif x.ndim > 2:
      shapes = x.shape[:-1]
      x = bm.flatten(x, end_dim=-2)
      y = jax.vmap(self._batch_mv)(x)
      return bm.reshape(y, shapes + (y.shape[-1],))
    else:
      raise ValueError

  def _batch_mv(self, x):
    return bm.jitconn.event_mv_prob_homo(x, self.weight, self.prob, self.seed,
                                         shape=(self.num_out, self.num_in),
                                         transpose=self.transpose,
                                         outdim_parallel=not self.atomic)


class EventJitFPUniformLinear(Layer):
  r"""Synaptic matrix multiplication with the just-in-time connectivity.

  It performs the computation of:

  .. math::

     y = x @ M

  where :math:`y` is the postsynaptic value, :math:`x` the presynaptic spikes,
  :math:`M` the synaptic weights which has the fixed sparse connectivity and weights.
  Particularly, the connectivity in :math:`M` is sampled from a fixed probability :math:`prob`,
  and at each connection, the synaptic value is sample from a uniform distribution :math:`U(w_{low}, w_{high})`.

  Args:
    num_in: int. The number of the input feature. A positive integer.
    num_out: int. The number of the input feature. A positive integer.
    prob: float. The connectivity probability.
    w_low: float. The lowest value of the uniform distribution.
    w_high: float. The highest value of the uniform distribution.
    seed: int. The random seed used to keep the reproducibility of the connectivity.
    transpose: bool. Transpose the JIT matrix or not. Default False.
    atomic: bool. Compute the post-synaptic value with the atomic summation. Default False.
       May be changed in the future.
    sharding: The sharding strategy.
    mode: The synaptic computing mode.
    name: The synapse model name.
  """

  def __init__(
      self,
      num_in: int,
      num_out: int,
      prob: float,
      w_low: float,
      w_high: float,
      seed: Optional[int] = None,
      sharding: Optional[Sharding] = None,
      mode: Optional[bm.Mode] = None,
      name: Optional[str] = None,
      transpose: bool = False,
      atomic: bool = False,
  ):
    super().__init__(name=name, mode=mode)

    self.prob = prob
    self.sharding = sharding
    self.transpose = transpose
    self.seed = np.random.randint(0, 100000) if seed is None else seed
    self.atomic = atomic
    self.num_in = num_in
    self.num_out = num_out

    # weight
    self.w_low = w_low
    self.w_high = w_high

  def update(self, x):
    if x.ndim == 1:
      return bm.jitconn.event_mv_prob_uniform(x, self.w_low, self.w_high, self.prob, self.seed,
                                              shape=(self.num_out, self.num_in),
                                              transpose=self.transpose,
                                              outdim_parallel=not self.atomic)
    elif x.ndim == 2:
      return jax.vmap(self._batch_mv)(x)
    elif x.ndim > 2:
      shapes = x.shape[:-1]
      x = bm.flatten(x, end_dim=-2)
      y = jax.vmap(self._batch_mv)(x)
      return bm.reshape(y, shapes + (y.shape[-1],))
    else:
      raise ValueError

  def _batch_mv(self, x):
    return bm.jitconn.event_mv_prob_uniform(x, self.w_low, self.w_high, self.prob, self.seed,
                                            shape=(self.num_out, self.num_in),
                                            transpose=self.transpose,
                                            outdim_parallel=not self.atomic)


class EventJitFPNormalLinear(Layer):
  r"""Synaptic matrix multiplication with the just-in-time connectivity.

  It performs the computation of:

  .. math::

     y = x @ M

  where :math:`y` is the postsynaptic value, :math:`x` the presynaptic spikes,
  :math:`M` the synaptic weights which has the fixed sparse connectivity and weights.
  Particularly, the connectivity in :math:`M` is sampled from a fixed probability :math:`prob`,
  and at each connection, the synaptic value is sample from a normal distribution :math:`N(\mu, \sigma)`.

  Args:
    num_in: int. The number of the input feature. A positive integer.
    num_out: int. The number of the input feature. A positive integer.
    prob: float. The connectivity probability.
    w_mu: float. The center of the normal distribution.
    w_sigma: float. The standard variance of the normal distribution.
    seed: int. The random seed used to keep the reproducibility of the connectivity.
    transpose: bool. Transpose the JIT matrix or not. Default False.
    atomic: bool. Compute the post-synaptic value with the atomic summation. Default False.
       May be changed in the future.
    sharding: The sharding strategy.
    mode: The synaptic computing mode.
    name: The synapse model name.
  """

  def __init__(
      self,
      num_in: int,
      num_out: int,
      prob: float,
      w_mu: float,
      w_sigma: float,
      seed: Optional[int] = None,
      sharding: Optional[Sharding] = None,
      transpose: bool = False,
      atomic: bool = False,
      mode: Optional[bm.Mode] = None,
      name: Optional[str] = None,
  ):
    super().__init__(name=name, mode=mode)

    self.prob = prob
    self.sharding = sharding
    self.transpose = transpose
    self.seed = np.random.randint(0, 100000) if seed is None else seed
    self.atomic = atomic
    self.num_in = num_in
    self.num_out = num_out

    # weight
    self.w_mu = w_mu
    self.w_sigma = w_sigma

  def update(self, x):
    if x.ndim == 1:
      return bm.jitconn.event_mv_prob_normal(x, self.w_mu, self.w_sigma, self.prob, self.seed,
                                             shape=(self.num_out, self.num_in),
                                             transpose=self.transpose,
                                             outdim_parallel=not self.atomic)
    elif x.ndim == 2:
      return jax.vmap(self._batch_mv)(x)
    elif x.ndim > 2:
      shapes = x.shape[:-1]
      x = bm.flatten(x, end_dim=-2)
      y = jax.vmap(self._batch_mv)(x)
      return bm.reshape(y, shapes + (y.shape[-1],))
    else:
      raise ValueError

  def _batch_mv(self, x):
    return bm.jitconn.event_mv_prob_normal(x, self.w_mu, self.w_sigma, self.prob, self.seed,
                                           shape=(self.num_out, self.num_in),
                                           transpose=self.transpose,
                                           outdim_parallel=not self.atomic)<|MERGE_RESOLUTION|>--- conflicted
+++ resolved
@@ -15,11 +15,7 @@
 from brainpy.initialize import XavierNormal, ZeroInit, Initializer, parameter
 from brainpy.types import ArrayType, Sharding
 from brainpy._src.dnn.base import Layer
-<<<<<<< HEAD
-from brainpy._src.mixin import SupportSTDP
-=======
-from brainpy._src.mixin import SupportOnline, SupportOffline
->>>>>>> 7b1faf23
+from brainpy._src.mixin import SupportOnline, SupportOffline, SupportSTDP
 
 __all__ = [
   'Dense', 'Linear',
@@ -33,11 +29,7 @@
 ]
 
 
-<<<<<<< HEAD
-class Dense(Layer, SupportSTDP):
-=======
-class Dense(Layer, SupportOnline, SupportOffline):
->>>>>>> 7b1faf23
+class Dense(Layer, SupportOnline, SupportOffline, SupportSTDP):
   r"""A linear transformation applied over the last dimension of the input.
 
   Mathematically, this node can be defined as:
