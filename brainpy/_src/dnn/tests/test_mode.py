<<<<<<< HEAD
from absl.testing import absltest
from absl.testing import parameterized

import brainpy as bp
import brainpy.math as bm


class Test_Conv(parameterized.TestCase):
  @parameterized.product(
    mode=[bm.TrainingMode(),
          bm.TrainingMode(10),
          bm.BatchingMode(),
          bm.BatchingMode(10), ]
  )
  def test_Conv1d(self, mode):
    bm.random.seed()
    input = bm.random.randn(10, 50, 3)
    layer = bp.dnn.Conv1d(in_channels=3,
                          out_channels=4,
                          kernel_size=5,
                          mode=mode)
    output = layer(input)
    bm.clear_buffer_memory()

  def test_Conv1d_NonBatching(self):
    bm.random.seed()
    input = bm.random.randn(50, 3)
    layer = bp.dnn.Conv1d(in_channels=3,
                          out_channels=4,
                          kernel_size=5,
                          mode=bm.NonBatchingMode())
    output = layer(input)
    bm.clear_buffer_memory()

  @parameterized.product(
    mode=[bm.TrainingMode(),
          bm.TrainingMode(10),
          bm.BatchingMode(),
          bm.BatchingMode(10), ]
  )
  def test_Conv2d(self, mode):
    bm.random.seed()
    input = bm.random.randn(10, 50, 50, 3)
    layer = bp.dnn.Conv2d(in_channels=3,
                          out_channels=4,
                          kernel_size=(5, 5),
                          mode=mode)
    output = layer(input)
    bm.clear_buffer_memory()

  def test_Conv2_NonBatching(self):
    bm.random.seed()
    input = bm.random.randn(10, 10, 3)
    layer = bp.dnn.Conv2d(in_channels=3,
                          out_channels=4,
                          kernel_size=(5, 5),
                          mode=bm.NonBatchingMode())
    output = layer(input)
    bm.clear_buffer_memory()
    bm.clear_buffer_memory()

  @parameterized.product(
    mode=[bm.TrainingMode(),
          bm.TrainingMode(10),
          bm.BatchingMode(),
          bm.BatchingMode(10), ]
  )
  def test_Conv3d(self, mode):
    bm.random.seed()
    input = bm.random.randn(10, 50, 50, 50, 3)
    layer = bp.dnn.Conv3d(in_channels=3,
                          out_channels=4,
                          kernel_size=(5, 5, 5),
                          mode=mode)
    output = layer(input)
    bm.clear_buffer_memory()

  def test_Conv3_NonBatching(self):
    bm.random.seed()
    input = bm.random.randn(10, 10, 10, 3)
    layer = bp.dnn.Conv3d(in_channels=3,
                          out_channels=4,
                          kernel_size=(5, 5, 5),
                          mode=bm.NonBatchingMode())
    output = layer(input)
    bm.clear_buffer_memory()

  @parameterized.product(
    mode=[bm.TrainingMode(),
          bm.TrainingMode(10),
          bm.BatchingMode(),
          bm.BatchingMode(10), ]
  )
  def test_ConvTranspose1d(self, mode):
    bm.random.seed()
    input = bm.random.randn(10, 50, 3)
    layer = bp.dnn.ConvTranspose1d(in_channels=3,
                                   out_channels=4,
                                   kernel_size=5,
                                   mode=mode
                                   )
    output = layer(input)
    bm.clear_buffer_memory()

  def test_ConvTranspose1d_NonBatching(self):
    bm.random.seed()
    input = bm.random.randn(10, 3)
    layer = bp.dnn.ConvTranspose1d(in_channels=3,
                                   out_channels=4,
                                   kernel_size=5,
                                   mode=bm.NonBatchingMode())
    output = layer(input)
    bm.clear_buffer_memory()

  @parameterized.product(
    mode=[bm.TrainingMode(),
          bm.TrainingMode(10),
          bm.BatchingMode(),
          bm.BatchingMode(10), ]
  )
  def test_ConvTranspose2d(self, mode):
    bm.random.seed()
    input = bm.random.randn(10, 50, 50, 3)
    layer = bp.dnn.ConvTranspose2d(in_channels=3,
                                   out_channels=4,
                                   kernel_size=(5, 5),
                                   mode=mode
                                   )
    output = layer(input)
    bm.clear_buffer_memory()

  def test_ConvTranspose2d_NonBatching(self):
    bm.random.seed()
    input = bm.random.randn(10, 10, 3)
    layer = bp.dnn.ConvTranspose2d(in_channels=3,
                                   out_channels=4,
                                   kernel_size=(5, 5),
                                   mode=bm.NonBatchingMode())
    output = layer(input)
    bm.clear_buffer_memory()

  @parameterized.product(
    mode=[bm.TrainingMode(),
          bm.TrainingMode(10),
          bm.BatchingMode(),
          bm.BatchingMode(10), ]
  )
  def test_ConvTranspose3d(self, mode):
    bm.random.seed()
    input = bm.random.randn(10, 50, 50, 50, 3)
    layer = bp.dnn.ConvTranspose3d(in_channels=3,
                                   out_channels=4,
                                   kernel_size=(5, 5, 5),
                                   mode=mode
                                   )
    output = layer(input)
    bm.clear_buffer_memory()

  def test_ConvTranspose3d_NonBatching(self):
    bm.random.seed()
    input = bm.random.randn(10, 10, 10, 3)
    layer = bp.dnn.ConvTranspose3d(in_channels=3,
                                   out_channels=4,
                                   kernel_size=(5, 5, 5),
                                   mode=bm.NonBatchingMode())
    output = layer(input)
    bm.clear_buffer_memory()


class TestPool(parameterized.TestCase):

  @parameterized.product(
    mode=[bm.TrainingMode(),
          bm.TrainingMode(10),
          bm.BatchingMode(),
          bm.BatchingMode(10),
          bm.NonBatchingMode()]
  )
  def test_MaxPool(self, mode):
    bm.random.seed()
    input = bm.random.randn(10, 5, 5, 4)
    layer = bp.dnn.MaxPool(kernel_size=(3, 3),
                           channel_axis=-1,
                           mode=mode)
    if mode in [bm.NonBatchingMode()]:
      for i in input:
        output = layer(i)
    else:
      output = layer(input)

  @parameterized.product(
    mode=[bm.TrainingMode(),
          bm.TrainingMode(10),
          bm.BatchingMode(),
          bm.BatchingMode(10),
          bm.NonBatchingMode()]
  )
  def test_MinPool(self, mode):
    bm.random.seed()
    input = bm.random.randn(10, 5, 5, 4)
    layer = bp.dnn.MaxPool(kernel_size=(3, 3),
                           channel_axis=-1,
                           mode=mode)
    if mode in [bm.NonBatchingMode()]:
      for i in input:
        output = layer(i)
    else:
      output = layer(input)

  @parameterized.product(
    mode=[bm.TrainingMode(),
          bm.TrainingMode(10),
          bm.BatchingMode(),
          bm.BatchingMode(10),
          bm.NonBatchingMode()]
  )
  def test_AvgPool(self, mode):
    bm.random.seed()
    input = bm.random.randn(10, 5, 5, 4)
    layer = bp.dnn.AvgPool(kernel_size=(3, 3),
                           channel_axis=-1,
                           mode=mode)
    if mode in [bm.NonBatchingMode()]:
      for i in input:
        output = layer(i)
    else:
      output = layer(input)

  @parameterized.product(
    mode=[bm.TrainingMode(),
          bm.TrainingMode(10),
          bm.BatchingMode(),
          bm.BatchingMode(10),
          bm.NonBatchingMode()]
  )
  def test_AvgPool1d(self, mode):
    bm.random.seed()
    input = bm.random.randn(10, 5, 4)
    layer = bp.dnn.AvgPool1d(kernel_size=3,
                             channel_axis=-1,
                             mode=mode)
    if mode in [bm.NonBatchingMode()]:
      for i in input:
        output = layer(i)
    else:
      output = layer(input)

  @parameterized.product(
    mode=[bm.TrainingMode(),
          bm.TrainingMode(10),
          bm.BatchingMode(),
          bm.BatchingMode(10),
          bm.NonBatchingMode()]
  )
  def test_AvgPool2d(self, mode):
    bm.random.seed()
    input = bm.random.randn(10, 5, 5, 4)
    layer = bp.dnn.AvgPool2d(kernel_size=(3, 3),
                             channel_axis=-1,
                             mode=mode)
    if mode in [bm.NonBatchingMode()]:
      for i in input:
        output = layer(i)
    else:
      output = layer(input)

  @parameterized.product(
    mode=[bm.TrainingMode(),
          bm.TrainingMode(10),
          bm.BatchingMode(),
          bm.BatchingMode(10),
          bm.NonBatchingMode()]
  )
  def test_AvgPool3d(self, mode):
    bm.random.seed()
    input = bm.random.randn(10, 5, 5, 5, 4)
    layer = bp.dnn.AvgPool3d(kernel_size=(3, 3, 3),
                             channel_axis=-1,
                             mode=mode)
    if mode in [bm.NonBatchingMode()]:
      for i in input:
        output = layer(i)
    else:
      output = layer(input)

  @parameterized.product(
    mode=[bm.TrainingMode(),
          bm.TrainingMode(10),
          bm.BatchingMode(),
          bm.BatchingMode(10),
          bm.NonBatchingMode()]
  )
  def test_MaxPool1d(self, mode):
    bm.random.seed()
    input = bm.random.randn(10, 5, 4)
    layer = bp.dnn.MaxPool1d(kernel_size=3,
                             channel_axis=-1,
                             mode=mode)
    if mode in [bm.NonBatchingMode()]:
      for i in input:
        output = layer(i)
    else:
      output = layer(input)

  @parameterized.product(
    mode=[bm.TrainingMode(),
          bm.TrainingMode(10),
          bm.BatchingMode(),
          bm.BatchingMode(10),
          bm.NonBatchingMode()]
  )
  def test_MaxPool2d(self, mode):
    bm.random.seed()
    input = bm.random.randn(10, 5, 5, 4)
    layer = bp.dnn.MaxPool2d(kernel_size=(3, 3),
                             channel_axis=-1,
                             mode=mode)
    if mode in [bm.NonBatchingMode()]:
      for i in input:
        output = layer(i)
    else:
      output = layer(input)

  @parameterized.product(
    mode=[bm.TrainingMode(),
          bm.TrainingMode(10),
          bm.BatchingMode(),
          bm.BatchingMode(10),
          bm.NonBatchingMode()]
  )
  def test_MaxPool3d(self, mode):
    bm.random.seed()
    input = bm.random.randn(10, 5, 5, 5, 4)
    layer = bp.dnn.MaxPool3d(kernel_size=(3, 3, 3),
                             channel_axis=-1,
                             mode=mode)
    if mode in [bm.NonBatchingMode()]:
      for i in input:
        output = layer(i)
    else:
      output = layer(input)

  @parameterized.product(
    mode=[bm.TrainingMode(),
          bm.TrainingMode(10),
          bm.BatchingMode(),
          bm.BatchingMode(10),
          bm.NonBatchingMode()]
  )
  def test_AdaptiveAvgPool1d(self, mode):
    bm.random.seed()
    input = bm.random.randn(10, 5, 4)
    layer = bp.dnn.AdaptiveAvgPool1d(target_shape=3,
                                     channel_axis=-1,
                                     mode=mode)
    if mode in [bm.NonBatchingMode()]:
      for i in input:
        output = layer(i)
    else:
      output = layer(input)

  @parameterized.product(
    mode=[bm.TrainingMode(),
          bm.TrainingMode(10),
          bm.BatchingMode(),
          bm.BatchingMode(10),
          bm.NonBatchingMode()]
  )
  def test_AdaptiveAvgPool2d(self, mode):
    bm.random.seed()
    input = bm.random.randn(10, 5, 5, 4)
    layer = bp.dnn.AdaptiveAvgPool2d(target_shape=(3, 3),
                                     channel_axis=-1,
                                     mode=mode)
    if mode in [bm.NonBatchingMode()]:
      for i in input:
        output = layer(i)
    else:
      output = layer(input)

  @parameterized.product(
    mode=[bm.TrainingMode(),
          bm.TrainingMode(10),
          bm.BatchingMode(),
          bm.BatchingMode(10),
          bm.NonBatchingMode()]
  )
  def test_AdaptiveAvgPool3d(self, mode):
    bm.random.seed()
    input = bm.random.randn(10, 5, 5, 5, 4)
    layer = bp.dnn.AdaptiveAvgPool3d(target_shape=(3, 3, 3),
                                     channel_axis=-1,
                                     mode=mode)
    if mode in [bm.NonBatchingMode()]:
      for i in input:
        output = layer(i)
    else:
      output = layer(input)

  @parameterized.product(
    mode=[bm.TrainingMode(),
          bm.TrainingMode(10),
          bm.BatchingMode(),
          bm.BatchingMode(10),
          bm.NonBatchingMode()]
  )
  def test_AdaptiveMaxPool1d(self, mode):
    bm.random.seed()
    input = bm.random.randn(10, 5, 4)
    layer = bp.dnn.AdaptiveMaxPool1d(target_shape=3,
                                     channel_axis=-1,
                                     mode=mode)
    if mode in [bm.NonBatchingMode()]:
      for i in input:
        output = layer(i)
    else:
      output = layer(input)

  @parameterized.product(
    mode=[bm.TrainingMode(),
          bm.TrainingMode(10),
          bm.BatchingMode(),
          bm.BatchingMode(10),
          bm.NonBatchingMode()]
  )
  def test_AdaptiveMaxPool2d(self, mode):
    bm.random.seed()
    input = bm.random.randn(10, 5, 5, 4)
    layer = bp.dnn.AdaptiveMaxPool2d(target_shape=(3, 3),
                                     channel_axis=-1,
                                     mode=mode)
    if mode in [bm.NonBatchingMode()]:
      for i in input:
        output = layer(i)
    else:
      output = layer(input)

  @parameterized.product(
    mode=[bm.TrainingMode(),
          bm.TrainingMode(10),
          bm.BatchingMode(),
          bm.BatchingMode(10),
          bm.NonBatchingMode()]
  )
  def test_AdaptiveMaxPool3d(self, mode):
    bm.random.seed()
    input = bm.random.randn(10, 5, 5, 5, 4)
    layer = bp.dnn.AdaptiveMaxPool3d(target_shape=(3, 3, 3),
                                     channel_axis=-1,
                                     mode=mode)
    if mode in [bm.NonBatchingMode()]:
      for i in input:
        output = layer(i)
    else:
      output = layer(input)


class Test_Dropout(parameterized.TestCase):
  @parameterized.product(
    mode=[bm.TrainingMode(),
          bm.TrainingMode(10),
          bm.BatchingMode(),
          bm.BatchingMode(10),
          bm.NonBatchingMode()]
  )
  def test_Dropout(self, mode):
    bp.share.save(fit=False)
    bm.random.seed()
    input = bm.random.randn(10, 5, 5, 5, 4)
    layer = bp.dnn.Dropout(prob=0.2,
                           mode=mode)
    output = layer(input)


class Test_function(parameterized.TestCase):
  @parameterized.product(
    mode=[bm.TrainingMode(),
          bm.TrainingMode(10),
          bm.BatchingMode(),
          bm.BatchingMode(10),
          bm.NonBatchingMode()]
  )
  def test_Flatten(self, mode):
    bm.random.seed()
    layer = bp.dnn.Flatten(mode=mode)
    input = bm.random.randn(10, 5, 5, 5, 4)
    output = layer(input)


class Test_linear(parameterized.TestCase):

  @parameterized.product(
    mode=[bm.TrainingMode(),
          bm.TrainingMode(10),
          bm.BatchingMode(),
          bm.BatchingMode(10),
          bm.NonBatchingMode()]
  )
  def test_linear(self, mode):
    bm.random.seed()
    input = bm.random.randn(10, 9, 8, 7)
    layer = bp.dnn.Linear(num_in=7,
                          num_out=6,
                          mode=mode)
    output = layer(input)

  @parameterized.product(
    mode=[bm.TrainingMode(),
          bm.TrainingMode(10),
          bm.BatchingMode(),
          bm.BatchingMode(10),
          bm.NonBatchingMode()]
  )
  def test_AllToAll(self, mode):
    bm.random.seed()
    input = bm.random.randn(10, 10)
    layer = bp.dnn.AllToAll(num_pre=10,
                            num_post=20,
                            weight=0.1,
                            mode=mode)
    if mode in [bm.NonBatchingMode()]:
      for i in input:
        output = layer(i)
    else:
      output = layer(input)

  @parameterized.product(
    mode=[bm.TrainingMode(),
          bm.TrainingMode(10),
          bm.BatchingMode(),
          bm.BatchingMode(10),
          bm.NonBatchingMode()]
  )
  def test_OneToOne(self, mode):
    bm.random.seed()
    input = bm.random.randn(10, 10)
    layer = bp.dnn.OneToOne(num=10,
                            weight=0.1,
                            mode=mode)
    output = layer(input)

  @parameterized.product(
    mode=[bm.TrainingMode(),
          bm.TrainingMode(10),
          bm.BatchingMode(),
          bm.BatchingMode(10),
          bm.NonBatchingMode()]
  )
  def test_MaskedLinear(self, mode):
    bm.random.seed()
    input = bm.random.randn(100, 100)
    layer = bp.dnn.MaskedLinear(conn=bp.conn.FixedProb(0.1, pre=100, post=100),
                                weight=0.1,
                                mode=mode)
    output = layer(input)

  @parameterized.product(
    mode=[bm.TrainingMode(),
          bm.TrainingMode(10),
          bm.BatchingMode(),
          bm.BatchingMode(10),
          bm.NonBatchingMode()]
  )
  def test_CSRLinear(self, mode):
    bm.random.seed()
    input = bm.random.randn(100, 100)
    layer = bp.dnn.CSRLinear(conn=bp.conn.FixedProb(0.1, pre=100, post=100),
                             weight=0.1,
                             mode=mode)
    output = layer(input)

  @parameterized.product(
    mode=[bm.TrainingMode(),
          bm.TrainingMode(10),
          bm.BatchingMode(),
          bm.BatchingMode(10),
          bm.NonBatchingMode()]
  )
  def test_EventCSRLinear(self, mode):
    bm.random.seed()
    input = bm.random.randn(100, 100)
    layer = bp.dnn.EventCSRLinear(conn=bp.conn.FixedProb(0.1, pre=100, post=100),
                                  weight=0.1,
                                  mode=mode)
    output = layer(input)

  @parameterized.product(
    mode=[bm.TrainingMode(),
          bm.TrainingMode(10),
          bm.BatchingMode(),
          bm.BatchingMode(10),
          bm.NonBatchingMode()]
  )
  def test_JitFPHomoLinear(self, mode):
    bm.random.seed()
    layer = bp.dnn.JitFPHomoLinear(num_in=100,
                                   num_out=200,
                                   prob=0.1,
                                   weight=0.01,
                                   seed=100,
                                   mode=mode)
    input = bm.random.randn(10, 100)
    output = layer(input)

  @parameterized.product(
    mode=[bm.TrainingMode(),
          bm.TrainingMode(10),
          bm.BatchingMode(),
          bm.BatchingMode(10),
          bm.NonBatchingMode()]
  )
  def test_JitFPUniformLinear(self, mode):
    bm.random.seed()
    layer = bp.dnn.JitFPUniformLinear(num_in=100,
                                      num_out=200,
                                      prob=0.1,
                                      w_low=-0.01,
                                      w_high=0.01,
                                      seed=100,
                                      mode=mode)
    input = bm.random.randn(10, 100)
    output = layer(input)

  @parameterized.product(
    mode=[bm.TrainingMode(),
          bm.TrainingMode(10),
          bm.BatchingMode(),
          bm.BatchingMode(10),
          bm.NonBatchingMode()]
  )
  def test_JitFPNormalLinear(self, mode):
    bm.random.seed()
    layer = bp.dnn.JitFPNormalLinear(num_in=100,
                                     num_out=200,
                                     prob=0.1,
                                     w_mu=-0.01,
                                     w_sigma=0.01,
                                     seed=100,
                                     mode=mode)
    input = bm.random.randn(10, 100)
    output = layer(input)

  @parameterized.product(
    mode=[bm.TrainingMode(),
          bm.TrainingMode(10),
          bm.BatchingMode(),
          bm.BatchingMode(10),
          bm.NonBatchingMode()]
  )
  def test_EventJitFPHomoLinear(self, mode):
    bm.random.seed()
    layer = bp.dnn.EventJitFPHomoLinear(num_in=100,
                                        num_out=200,
                                        prob=0.1,
                                        weight=0.01,
                                        seed=100,
                                        mode=mode)
    input = bm.random.randn(10, 100)
    output = layer(input)

  @parameterized.product(
    mode=[bm.TrainingMode(),
          bm.TrainingMode(10),
          bm.BatchingMode(),
          bm.BatchingMode(10),
          bm.NonBatchingMode()]
  )
  def test_EventJitFPNormalLinear(self, mode):
    bm.random.seed()
    layer = bp.dnn.EventJitFPNormalLinear(num_in=100,
                                          num_out=200,
                                          prob=0.1,
                                          w_mu=-0.01,
                                          w_sigma=0.01,
                                          seed=100,
                                          mode=mode)
    input = bm.random.randn(10, 100)
    output = layer(input)

  @parameterized.product(
    mode=[bm.TrainingMode(),
          bm.TrainingMode(10),
          bm.BatchingMode(),
          bm.BatchingMode(10),
          bm.NonBatchingMode()]
  )
  def test_EventJitFPUniformLinear(self, mode):
    bm.random.seed()
    layer = bp.dnn.EventJitFPUniformLinear(num_in=100,
                                           num_out=200,
                                           prob=0.1,
                                           w_low=-0.01,
                                           w_high=0.01,
                                           seed=100,
                                           mode=mode)
    input = bm.random.randn(10, 100)
    output = layer(input)


class Test_Normalization(parameterized.TestCase):

  @parameterized.product(
    mode=[bm.TrainingMode(),
          bm.TrainingMode(10),
          bm.BatchingMode(),
          bm.BatchingMode(10)],
    fit=[True, False]
  )
  def test_BatchNorm1d(self, fit, mode):
    bm.random.seed()
    bp.share.save(fit=fit)
    layer = bp.dnn.BatchNorm1d(num_features=100,
                               mode=mode,
                               affine=False)
    input = bm.random.randn(10, 5, 100)
    output = layer(input)

  @parameterized.product(
    mode=[bm.TrainingMode(),
          bm.TrainingMode(10),
          bm.BatchingMode(),
          bm.BatchingMode(10)],
    fit=[True, False]
  )
  def test_BatchNorm2d(self, fit, mode):
    bm.random.seed()
    bp.share.save(fit=fit)
    layer = bp.dnn.BatchNorm2d(num_features=100,
                               mode=mode,
                               affine=False)
    input = bm.random.randn(10, 5, 6, 100)
    output = layer(input)

  @parameterized.product(
    mode=[bm.TrainingMode(),
          bm.TrainingMode(10),
          bm.BatchingMode(),
          bm.BatchingMode(10)],
    fit=[True, False]
  )
  def test_BatchNorm3d(self, fit, mode):
    bm.random.seed()
    bp.share.save(fit=fit)
    layer = bp.dnn.BatchNorm3d(num_features=100,
                               mode=mode,
                               affine=False)
    input = bm.random.randn(10, 5, 6, 7, 100)
    output = layer(input)

  @parameterized.product(
    mode=[bm.TrainingMode(),
          bm.TrainingMode(10),
          bm.BatchingMode(),
          bm.BatchingMode(10),
          bm.NonBatchingMode()],
  )
  def test_LayerNorm(self, mode):
    bm.random.seed()
    layer = bp.dnn.LayerNorm(normalized_shape=3,
                             mode=mode,
                             elementwise_affine=False
                             )
    input = bm.random.randn(10, 5, 3)
    outout = layer(input)

  @parameterized.product(
    mode=[bm.TrainingMode(),
          bm.TrainingMode(10),
          bm.BatchingMode(),
          bm.BatchingMode(10),
          bm.NonBatchingMode()],
  )
  def test_GroupNorm(self, mode):
    bm.random.seed()
    layer = bp.dnn.GroupNorm(num_groups=2,
                             num_channels=6,
                             affine=False,
                             mode=mode
                             )
    input = bm.random.randn(20, 10, 10, 6)
    output = layer(input)

  @parameterized.product(
    mode=[bm.TrainingMode(),
          bm.TrainingMode(10),
          bm.BatchingMode(),
          bm.BatchingMode(10),
          bm.NonBatchingMode()],
  )
  def test_InstanceNorm(self, mode):
    bm.random.seed()
    layer = bp.dnn.InstanceNorm(num_channels=6,
                                affine=False,
                                mode=mode
                                )
    input = bm.random.randn(20, 10, 10, 6)
    output = layer(input)


if __name__ == '__main__':
  absltest.main()
=======
import pytest
from absl.testing import absltest
from absl.testing import parameterized

import brainpy as bp
import brainpy.math as bm

from brainpy._src.dependency_check import import_taichi

if import_taichi(error_if_not_found=False) is None:
  pytest.skip('no taichi', allow_module_level=True)


class Test_Conv(parameterized.TestCase):
  @parameterized.product(
    mode=[bm.TrainingMode(),
          bm.TrainingMode(10),
          bm.BatchingMode(),
          bm.BatchingMode(10), ]
  )
  def test_Conv1d(self, mode):
    bm.random.seed()
    input = bm.random.randn(10, 50, 3)
    layer = bp.dnn.Conv1d(in_channels=3,
                          out_channels=4,
                          kernel_size=5,
                          mode=mode)
    output = layer(input)
    bm.clear_buffer_memory()

  def test_Conv1d_NonBatching(self):
    bm.random.seed()
    input = bm.random.randn(50, 3)
    layer = bp.dnn.Conv1d(in_channels=3,
                          out_channels=4,
                          kernel_size=5,
                          mode=bm.NonBatchingMode())
    output = layer(input)
    bm.clear_buffer_memory()

  @parameterized.product(
    mode=[bm.TrainingMode(),
          bm.TrainingMode(10),
          bm.BatchingMode(),
          bm.BatchingMode(10), ]
  )
  def test_Conv2d(self, mode):
    bm.random.seed()
    input = bm.random.randn(10, 50, 50, 3)
    layer = bp.dnn.Conv2d(in_channels=3,
                          out_channels=4,
                          kernel_size=(5, 5),
                          mode=mode)
    output = layer(input)
    bm.clear_buffer_memory()

  def test_Conv2_NonBatching(self):
    bm.random.seed()
    input = bm.random.randn(10, 10, 3)
    layer = bp.dnn.Conv2d(in_channels=3,
                          out_channels=4,
                          kernel_size=(5, 5),
                          mode=bm.NonBatchingMode())
    output = layer(input)
    bm.clear_buffer_memory()
    bm.clear_buffer_memory()

  @parameterized.product(
    mode=[bm.TrainingMode(),
          bm.TrainingMode(10),
          bm.BatchingMode(),
          bm.BatchingMode(10), ]
  )
  def test_Conv3d(self, mode):
    bm.random.seed()
    input = bm.random.randn(10, 50, 50, 50, 3)
    layer = bp.dnn.Conv3d(in_channels=3,
                          out_channels=4,
                          kernel_size=(5, 5, 5),
                          mode=mode)
    output = layer(input)
    bm.clear_buffer_memory()

  def test_Conv3_NonBatching(self):
    bm.random.seed()
    input = bm.random.randn(10, 10, 10, 3)
    layer = bp.dnn.Conv3d(in_channels=3,
                          out_channels=4,
                          kernel_size=(5, 5, 5),
                          mode=bm.NonBatchingMode())
    output = layer(input)
    bm.clear_buffer_memory()

  @parameterized.product(
    mode=[bm.TrainingMode(),
          bm.TrainingMode(10),
          bm.BatchingMode(),
          bm.BatchingMode(10), ]
  )
  def test_ConvTranspose1d(self, mode):
    bm.random.seed()
    input = bm.random.randn(10, 50, 3)
    layer = bp.dnn.ConvTranspose1d(in_channels=3,
                                   out_channels=4,
                                   kernel_size=5,
                                   mode=mode
                                   )
    output = layer(input)
    bm.clear_buffer_memory()

  def test_ConvTranspose1d_NonBatching(self):
    bm.random.seed()
    input = bm.random.randn(10, 3)
    layer = bp.dnn.ConvTranspose1d(in_channels=3,
                                   out_channels=4,
                                   kernel_size=5,
                                   mode=bm.NonBatchingMode())
    output = layer(input)
    bm.clear_buffer_memory()

  @parameterized.product(
    mode=[bm.TrainingMode(),
          bm.TrainingMode(10),
          bm.BatchingMode(),
          bm.BatchingMode(10), ]
  )
  def test_ConvTranspose2d(self, mode):
    bm.random.seed()
    input = bm.random.randn(10, 50, 50, 3)
    layer = bp.dnn.ConvTranspose2d(in_channels=3,
                                   out_channels=4,
                                   kernel_size=(5, 5),
                                   mode=mode
                                   )
    output = layer(input)
    bm.clear_buffer_memory()

  def test_ConvTranspose2d_NonBatching(self):
    bm.random.seed()
    input = bm.random.randn(10, 10, 3)
    layer = bp.dnn.ConvTranspose2d(in_channels=3,
                                   out_channels=4,
                                   kernel_size=(5, 5),
                                   mode=bm.NonBatchingMode())
    output = layer(input)
    bm.clear_buffer_memory()

  @parameterized.product(
    mode=[bm.TrainingMode(),
          bm.TrainingMode(10),
          bm.BatchingMode(),
          bm.BatchingMode(10), ]
  )
  def test_ConvTranspose3d(self, mode):
    bm.random.seed()
    input = bm.random.randn(10, 50, 50, 50, 3)
    layer = bp.dnn.ConvTranspose3d(in_channels=3,
                                   out_channels=4,
                                   kernel_size=(5, 5, 5),
                                   mode=mode
                                   )
    output = layer(input)
    bm.clear_buffer_memory()

  def test_ConvTranspose3d_NonBatching(self):
    bm.random.seed()
    input = bm.random.randn(10, 10, 10, 3)
    layer = bp.dnn.ConvTranspose3d(in_channels=3,
                                   out_channels=4,
                                   kernel_size=(5, 5, 5),
                                   mode=bm.NonBatchingMode())
    output = layer(input)
    bm.clear_buffer_memory()


class TestPool(parameterized.TestCase):

  @parameterized.product(
    mode=[bm.TrainingMode(),
          bm.TrainingMode(10),
          bm.BatchingMode(),
          bm.BatchingMode(10),
          bm.NonBatchingMode()]
  )
  def test_MaxPool(self, mode):
    bm.random.seed()
    input = bm.random.randn(10, 5, 5, 4)
    layer = bp.dnn.MaxPool(kernel_size=(3, 3),
                           channel_axis=-1,
                           mode=mode)
    if mode in [bm.NonBatchingMode()]:
      for i in input:
        output = layer(i)
    else:
      output = layer(input)

  @parameterized.product(
    mode=[bm.TrainingMode(),
          bm.TrainingMode(10),
          bm.BatchingMode(),
          bm.BatchingMode(10),
          bm.NonBatchingMode()]
  )
  def test_MinPool(self, mode):
    bm.random.seed()
    input = bm.random.randn(10, 5, 5, 4)
    layer = bp.dnn.MaxPool(kernel_size=(3, 3),
                           channel_axis=-1,
                           mode=mode)
    if mode in [bm.NonBatchingMode()]:
      for i in input:
        output = layer(i)
    else:
      output = layer(input)

  @parameterized.product(
    mode=[bm.TrainingMode(),
          bm.TrainingMode(10),
          bm.BatchingMode(),
          bm.BatchingMode(10),
          bm.NonBatchingMode()]
  )
  def test_AvgPool(self, mode):
    bm.random.seed()
    input = bm.random.randn(10, 5, 5, 4)
    layer = bp.dnn.AvgPool(kernel_size=(3, 3),
                           channel_axis=-1,
                           mode=mode)
    if mode in [bm.NonBatchingMode()]:
      for i in input:
        output = layer(i)
    else:
      output = layer(input)

  @parameterized.product(
    mode=[bm.TrainingMode(),
          bm.TrainingMode(10),
          bm.BatchingMode(),
          bm.BatchingMode(10),
          bm.NonBatchingMode()]
  )
  def test_AvgPool1d(self, mode):
    bm.random.seed()
    input = bm.random.randn(10, 5, 4)
    layer = bp.dnn.AvgPool1d(kernel_size=3,
                             channel_axis=-1,
                             mode=mode)
    if mode in [bm.NonBatchingMode()]:
      for i in input:
        output = layer(i)
    else:
      output = layer(input)

  @parameterized.product(
    mode=[bm.TrainingMode(),
          bm.TrainingMode(10),
          bm.BatchingMode(),
          bm.BatchingMode(10),
          bm.NonBatchingMode()]
  )
  def test_AvgPool2d(self, mode):
    bm.random.seed()
    input = bm.random.randn(10, 5, 5, 4)
    layer = bp.dnn.AvgPool2d(kernel_size=(3, 3),
                             channel_axis=-1,
                             mode=mode)
    if mode in [bm.NonBatchingMode()]:
      for i in input:
        output = layer(i)
    else:
      output = layer(input)

  @parameterized.product(
    mode=[bm.TrainingMode(),
          bm.TrainingMode(10),
          bm.BatchingMode(),
          bm.BatchingMode(10),
          bm.NonBatchingMode()]
  )
  def test_AvgPool3d(self, mode):
    bm.random.seed()
    input = bm.random.randn(10, 5, 5, 5, 4)
    layer = bp.dnn.AvgPool3d(kernel_size=(3, 3, 3),
                             channel_axis=-1,
                             mode=mode)
    if mode in [bm.NonBatchingMode()]:
      for i in input:
        output = layer(i)
    else:
      output = layer(input)

  @parameterized.product(
    mode=[bm.TrainingMode(),
          bm.TrainingMode(10),
          bm.BatchingMode(),
          bm.BatchingMode(10),
          bm.NonBatchingMode()]
  )
  def test_MaxPool1d(self, mode):
    bm.random.seed()
    input = bm.random.randn(10, 5, 4)
    layer = bp.dnn.MaxPool1d(kernel_size=3,
                             channel_axis=-1,
                             mode=mode)
    if mode in [bm.NonBatchingMode()]:
      for i in input:
        output = layer(i)
    else:
      output = layer(input)

  @parameterized.product(
    mode=[bm.TrainingMode(),
          bm.TrainingMode(10),
          bm.BatchingMode(),
          bm.BatchingMode(10),
          bm.NonBatchingMode()]
  )
  def test_MaxPool2d(self, mode):
    bm.random.seed()
    input = bm.random.randn(10, 5, 5, 4)
    layer = bp.dnn.MaxPool2d(kernel_size=(3, 3),
                             channel_axis=-1,
                             mode=mode)
    if mode in [bm.NonBatchingMode()]:
      for i in input:
        output = layer(i)
    else:
      output = layer(input)

  @parameterized.product(
    mode=[bm.TrainingMode(),
          bm.TrainingMode(10),
          bm.BatchingMode(),
          bm.BatchingMode(10),
          bm.NonBatchingMode()]
  )
  def test_MaxPool3d(self, mode):
    bm.random.seed()
    input = bm.random.randn(10, 5, 5, 5, 4)
    layer = bp.dnn.MaxPool3d(kernel_size=(3, 3, 3),
                             channel_axis=-1,
                             mode=mode)
    if mode in [bm.NonBatchingMode()]:
      for i in input:
        output = layer(i)
    else:
      output = layer(input)

  @parameterized.product(
    mode=[bm.TrainingMode(),
          bm.TrainingMode(10),
          bm.BatchingMode(),
          bm.BatchingMode(10),
          bm.NonBatchingMode()]
  )
  def test_AdaptiveAvgPool1d(self, mode):
    bm.random.seed()
    input = bm.random.randn(10, 5, 4)
    layer = bp.dnn.AdaptiveAvgPool1d(target_shape=3,
                                     channel_axis=-1,
                                     mode=mode)
    if mode in [bm.NonBatchingMode()]:
      for i in input:
        output = layer(i)
    else:
      output = layer(input)

  @parameterized.product(
    mode=[bm.TrainingMode(),
          bm.TrainingMode(10),
          bm.BatchingMode(),
          bm.BatchingMode(10),
          bm.NonBatchingMode()]
  )
  def test_AdaptiveAvgPool2d(self, mode):
    bm.random.seed()
    input = bm.random.randn(10, 5, 5, 4)
    layer = bp.dnn.AdaptiveAvgPool2d(target_shape=(3, 3),
                                     channel_axis=-1,
                                     mode=mode)
    if mode in [bm.NonBatchingMode()]:
      for i in input:
        output = layer(i)
    else:
      output = layer(input)

  @parameterized.product(
    mode=[bm.TrainingMode(),
          bm.TrainingMode(10),
          bm.BatchingMode(),
          bm.BatchingMode(10),
          bm.NonBatchingMode()]
  )
  def test_AdaptiveAvgPool3d(self, mode):
    bm.random.seed()
    input = bm.random.randn(10, 5, 5, 5, 4)
    layer = bp.dnn.AdaptiveAvgPool3d(target_shape=(3, 3, 3),
                                     channel_axis=-1,
                                     mode=mode)
    if mode in [bm.NonBatchingMode()]:
      for i in input:
        output = layer(i)
    else:
      output = layer(input)

  @parameterized.product(
    mode=[bm.TrainingMode(),
          bm.TrainingMode(10),
          bm.BatchingMode(),
          bm.BatchingMode(10),
          bm.NonBatchingMode()]
  )
  def test_AdaptiveMaxPool1d(self, mode):
    bm.random.seed()
    input = bm.random.randn(10, 5, 4)
    layer = bp.dnn.AdaptiveMaxPool1d(target_shape=3,
                                     channel_axis=-1,
                                     mode=mode)
    if mode in [bm.NonBatchingMode()]:
      for i in input:
        output = layer(i)
    else:
      output = layer(input)

  @parameterized.product(
    mode=[bm.TrainingMode(),
          bm.TrainingMode(10),
          bm.BatchingMode(),
          bm.BatchingMode(10),
          bm.NonBatchingMode()]
  )
  def test_AdaptiveMaxPool2d(self, mode):
    bm.random.seed()
    input = bm.random.randn(10, 5, 5, 4)
    layer = bp.dnn.AdaptiveMaxPool2d(target_shape=(3, 3),
                                     channel_axis=-1,
                                     mode=mode)
    if mode in [bm.NonBatchingMode()]:
      for i in input:
        output = layer(i)
    else:
      output = layer(input)

  @parameterized.product(
    mode=[bm.TrainingMode(),
          bm.TrainingMode(10),
          bm.BatchingMode(),
          bm.BatchingMode(10),
          bm.NonBatchingMode()]
  )
  def test_AdaptiveMaxPool3d(self, mode):
    bm.random.seed()
    input = bm.random.randn(10, 5, 5, 5, 4)
    layer = bp.dnn.AdaptiveMaxPool3d(target_shape=(3, 3, 3),
                                     channel_axis=-1,
                                     mode=mode)
    if mode in [bm.NonBatchingMode()]:
      for i in input:
        output = layer(i)
    else:
      output = layer(input)


class Test_Dropout(parameterized.TestCase):
  @parameterized.product(
    mode=[bm.TrainingMode(),
          bm.TrainingMode(10),
          bm.BatchingMode(),
          bm.BatchingMode(10),
          bm.NonBatchingMode()]
  )
  def test_Dropout(self, mode):
    bp.share.save(fit=False)
    bm.random.seed()
    input = bm.random.randn(10, 5, 5, 5, 4)
    layer = bp.dnn.Dropout(prob=0.2,
                           mode=mode)
    output = layer(input)


class Test_function(parameterized.TestCase):
  @parameterized.product(
    mode=[bm.TrainingMode(),
          bm.TrainingMode(10),
          bm.BatchingMode(),
          bm.BatchingMode(10),
          bm.NonBatchingMode()]
  )
  def test_Flatten(self, mode):
    bm.random.seed()
    layer = bp.dnn.Flatten(mode=mode)
    input = bm.random.randn(10, 5, 5, 5, 4)
    output = layer(input)


class Test_linear(parameterized.TestCase):

  @parameterized.product(
    mode=[bm.TrainingMode(),
          bm.TrainingMode(10),
          bm.BatchingMode(),
          bm.BatchingMode(10),
          bm.NonBatchingMode()]
  )
  def test_linear(self, mode):
    bm.random.seed()
    input = bm.random.randn(10, 9, 8, 7)
    layer = bp.dnn.Linear(num_in=7,
                          num_out=6,
                          mode=mode)
    output = layer(input)

  @parameterized.product(
    mode=[bm.TrainingMode(),
          bm.TrainingMode(10),
          bm.BatchingMode(),
          bm.BatchingMode(10),
          bm.NonBatchingMode()]
  )
  def test_AllToAll(self, mode):
    bm.random.seed()
    input = bm.random.randn(10, 10)
    layer = bp.dnn.AllToAll(num_pre=10,
                            num_post=20,
                            weight=0.1,
                            mode=mode)
    if mode in [bm.NonBatchingMode()]:
      for i in input:
        output = layer(i)
    else:
      output = layer(input)

  @parameterized.product(
    mode=[bm.TrainingMode(),
          bm.TrainingMode(10),
          bm.BatchingMode(),
          bm.BatchingMode(10),
          bm.NonBatchingMode()]
  )
  def test_OneToOne(self, mode):
    bm.random.seed()
    input = bm.random.randn(10, 10)
    layer = bp.dnn.OneToOne(num=10,
                            weight=0.1,
                            mode=mode)
    output = layer(input)

  @parameterized.product(
    mode=[bm.TrainingMode(),
          bm.TrainingMode(10),
          bm.BatchingMode(),
          bm.BatchingMode(10),
          bm.NonBatchingMode()]
  )
  def test_MaskedLinear(self, mode):
    bm.random.seed()
    input = bm.random.randn(100, 100)
    layer = bp.dnn.MaskedLinear(conn=bp.conn.FixedProb(0.1, pre=100, post=100),
                                weight=0.1,
                                mode=mode)
    output = layer(input)

  @parameterized.product(
    mode=[bm.TrainingMode(),
          bm.TrainingMode(10),
          bm.BatchingMode(),
          bm.BatchingMode(10),
          bm.NonBatchingMode()]
  )
  def test_CSRLinear(self, mode):
    bm.random.seed()
    input = bm.random.randn(100, 100)
    layer = bp.dnn.CSRLinear(conn=bp.conn.FixedProb(0.1, pre=100, post=100),
                             weight=0.1,
                             mode=mode)
    output = layer(input)

  @parameterized.product(
    mode=[bm.TrainingMode(),
          bm.TrainingMode(10),
          bm.BatchingMode(),
          bm.BatchingMode(10),
          bm.NonBatchingMode()]
  )
  def test_EventCSRLinear(self, mode):
    bm.random.seed()
    input = bm.random.randn(100, 100)
    layer = bp.dnn.EventCSRLinear(conn=bp.conn.FixedProb(0.1, pre=100, post=100),
                                  weight=0.1,
                                  mode=mode)
    output = layer(input)

  @parameterized.product(
    mode=[bm.TrainingMode(),
          bm.TrainingMode(10),
          bm.BatchingMode(),
          bm.BatchingMode(10),
          bm.NonBatchingMode()]
  )
  def test_JitFPHomoLinear(self, mode):
    bm.random.seed()
    layer = bp.dnn.JitFPHomoLinear(num_in=100,
                                   num_out=200,
                                   prob=0.1,
                                   weight=0.01,
                                   seed=100,
                                   mode=mode)
    input = bm.random.randn(10, 100)
    output = layer(input)

  @parameterized.product(
    mode=[bm.TrainingMode(),
          bm.TrainingMode(10),
          bm.BatchingMode(),
          bm.BatchingMode(10),
          bm.NonBatchingMode()]
  )
  def test_JitFPUniformLinear(self, mode):
    bm.random.seed()
    layer = bp.dnn.JitFPUniformLinear(num_in=100,
                                      num_out=200,
                                      prob=0.1,
                                      w_low=-0.01,
                                      w_high=0.01,
                                      seed=100,
                                      mode=mode)
    input = bm.random.randn(10, 100)
    output = layer(input)

  @parameterized.product(
    mode=[bm.TrainingMode(),
          bm.TrainingMode(10),
          bm.BatchingMode(),
          bm.BatchingMode(10),
          bm.NonBatchingMode()]
  )
  def test_JitFPNormalLinear(self, mode):
    bm.random.seed()
    layer = bp.dnn.JitFPNormalLinear(num_in=100,
                                     num_out=200,
                                     prob=0.1,
                                     w_mu=-0.01,
                                     w_sigma=0.01,
                                     seed=100,
                                     mode=mode)
    input = bm.random.randn(10, 100)
    output = layer(input)

  @parameterized.product(
    mode=[bm.TrainingMode(),
          bm.TrainingMode(10),
          bm.BatchingMode(),
          bm.BatchingMode(10),
          bm.NonBatchingMode()]
  )
  def test_EventJitFPHomoLinear(self, mode):
    bm.random.seed()
    layer = bp.dnn.EventJitFPHomoLinear(num_in=100,
                                        num_out=200,
                                        prob=0.1,
                                        weight=0.01,
                                        seed=100,
                                        mode=mode)
    input = bm.random.randn(10, 100)
    output = layer(input)

  @parameterized.product(
    mode=[bm.TrainingMode(),
          bm.TrainingMode(10),
          bm.BatchingMode(),
          bm.BatchingMode(10),
          bm.NonBatchingMode()]
  )
  def test_EventJitFPNormalLinear(self, mode):
    bm.random.seed()
    layer = bp.dnn.EventJitFPNormalLinear(num_in=100,
                                          num_out=200,
                                          prob=0.1,
                                          w_mu=-0.01,
                                          w_sigma=0.01,
                                          seed=100,
                                          mode=mode)
    input = bm.random.randn(10, 100)
    output = layer(input)

  @parameterized.product(
    mode=[bm.TrainingMode(),
          bm.TrainingMode(10),
          bm.BatchingMode(),
          bm.BatchingMode(10),
          bm.NonBatchingMode()]
  )
  def test_EventJitFPUniformLinear(self, mode):
    bm.random.seed()
    layer = bp.dnn.EventJitFPUniformLinear(num_in=100,
                                           num_out=200,
                                           prob=0.1,
                                           w_low=-0.01,
                                           w_high=0.01,
                                           seed=100,
                                           mode=mode)
    input = bm.random.randn(10, 100)
    output = layer(input)


class Test_Normalization(parameterized.TestCase):

  @parameterized.product(
    mode=[bm.TrainingMode(),
          bm.TrainingMode(10),
          bm.BatchingMode(),
          bm.BatchingMode(10)],
    fit=[True, False]
  )
  def test_BatchNorm1d(self, fit, mode):
    bm.random.seed()
    bp.share.save(fit=fit)
    layer = bp.dnn.BatchNorm1d(num_features=100,
                               mode=mode,
                               affine=False)
    input = bm.random.randn(10, 5, 100)
    output = layer(input)

  @parameterized.product(
    mode=[bm.TrainingMode(),
          bm.TrainingMode(10),
          bm.BatchingMode(),
          bm.BatchingMode(10)],
    fit=[True, False]
  )
  def test_BatchNorm2d(self, fit, mode):
    bm.random.seed()
    bp.share.save(fit=fit)
    layer = bp.dnn.BatchNorm2d(num_features=100,
                               mode=mode,
                               affine=False)
    input = bm.random.randn(10, 5, 6, 100)
    output = layer(input)

  @parameterized.product(
    mode=[bm.TrainingMode(),
          bm.TrainingMode(10),
          bm.BatchingMode(),
          bm.BatchingMode(10)],
    fit=[True, False]
  )
  def test_BatchNorm3d(self, fit, mode):
    bm.random.seed()
    bp.share.save(fit=fit)
    layer = bp.dnn.BatchNorm3d(num_features=100,
                               mode=mode,
                               affine=False)
    input = bm.random.randn(10, 5, 6, 7, 100)
    output = layer(input)

  @parameterized.product(
    mode=[bm.TrainingMode(),
          bm.TrainingMode(10),
          bm.BatchingMode(),
          bm.BatchingMode(10),
          bm.NonBatchingMode()],
  )
  def test_LayerNorm(self, mode):
    bm.random.seed()
    layer = bp.dnn.LayerNorm(normalized_shape=3,
                             mode=mode,
                             elementwise_affine=False
                             )
    input = bm.random.randn(10, 5, 3)
    outout = layer(input)

  @parameterized.product(
    mode=[bm.TrainingMode(),
          bm.TrainingMode(10),
          bm.BatchingMode(),
          bm.BatchingMode(10),
          bm.NonBatchingMode()],
  )
  def test_GroupNorm(self, mode):
    bm.random.seed()
    layer = bp.dnn.GroupNorm(num_groups=2,
                             num_channels=6,
                             affine=False,
                             mode=mode
                             )
    input = bm.random.randn(20, 10, 10, 6)
    output = layer(input)

  @parameterized.product(
    mode=[bm.TrainingMode(),
          bm.TrainingMode(10),
          bm.BatchingMode(),
          bm.BatchingMode(10),
          bm.NonBatchingMode()],
  )
  def test_InstanceNorm(self, mode):
    bm.random.seed()
    layer = bp.dnn.InstanceNorm(num_channels=6,
                                affine=False,
                                mode=mode
                                )
    input = bm.random.randn(20, 10, 10, 6)
    output = layer(input)


if __name__ == '__main__':
  absltest.main()
>>>>>>> 76202d5b
<|MERGE_RESOLUTION|>--- conflicted
+++ resolved
@@ -1,1611 +1,807 @@
-<<<<<<< HEAD
-from absl.testing import absltest
-from absl.testing import parameterized
-
-import brainpy as bp
-import brainpy.math as bm
-
-
-class Test_Conv(parameterized.TestCase):
-  @parameterized.product(
-    mode=[bm.TrainingMode(),
-          bm.TrainingMode(10),
-          bm.BatchingMode(),
-          bm.BatchingMode(10), ]
-  )
-  def test_Conv1d(self, mode):
-    bm.random.seed()
-    input = bm.random.randn(10, 50, 3)
-    layer = bp.dnn.Conv1d(in_channels=3,
-                          out_channels=4,
-                          kernel_size=5,
-                          mode=mode)
-    output = layer(input)
-    bm.clear_buffer_memory()
-
-  def test_Conv1d_NonBatching(self):
-    bm.random.seed()
-    input = bm.random.randn(50, 3)
-    layer = bp.dnn.Conv1d(in_channels=3,
-                          out_channels=4,
-                          kernel_size=5,
-                          mode=bm.NonBatchingMode())
-    output = layer(input)
-    bm.clear_buffer_memory()
-
-  @parameterized.product(
-    mode=[bm.TrainingMode(),
-          bm.TrainingMode(10),
-          bm.BatchingMode(),
-          bm.BatchingMode(10), ]
-  )
-  def test_Conv2d(self, mode):
-    bm.random.seed()
-    input = bm.random.randn(10, 50, 50, 3)
-    layer = bp.dnn.Conv2d(in_channels=3,
-                          out_channels=4,
-                          kernel_size=(5, 5),
-                          mode=mode)
-    output = layer(input)
-    bm.clear_buffer_memory()
-
-  def test_Conv2_NonBatching(self):
-    bm.random.seed()
-    input = bm.random.randn(10, 10, 3)
-    layer = bp.dnn.Conv2d(in_channels=3,
-                          out_channels=4,
-                          kernel_size=(5, 5),
-                          mode=bm.NonBatchingMode())
-    output = layer(input)
-    bm.clear_buffer_memory()
-    bm.clear_buffer_memory()
-
-  @parameterized.product(
-    mode=[bm.TrainingMode(),
-          bm.TrainingMode(10),
-          bm.BatchingMode(),
-          bm.BatchingMode(10), ]
-  )
-  def test_Conv3d(self, mode):
-    bm.random.seed()
-    input = bm.random.randn(10, 50, 50, 50, 3)
-    layer = bp.dnn.Conv3d(in_channels=3,
-                          out_channels=4,
-                          kernel_size=(5, 5, 5),
-                          mode=mode)
-    output = layer(input)
-    bm.clear_buffer_memory()
-
-  def test_Conv3_NonBatching(self):
-    bm.random.seed()
-    input = bm.random.randn(10, 10, 10, 3)
-    layer = bp.dnn.Conv3d(in_channels=3,
-                          out_channels=4,
-                          kernel_size=(5, 5, 5),
-                          mode=bm.NonBatchingMode())
-    output = layer(input)
-    bm.clear_buffer_memory()
-
-  @parameterized.product(
-    mode=[bm.TrainingMode(),
-          bm.TrainingMode(10),
-          bm.BatchingMode(),
-          bm.BatchingMode(10), ]
-  )
-  def test_ConvTranspose1d(self, mode):
-    bm.random.seed()
-    input = bm.random.randn(10, 50, 3)
-    layer = bp.dnn.ConvTranspose1d(in_channels=3,
-                                   out_channels=4,
-                                   kernel_size=5,
-                                   mode=mode
-                                   )
-    output = layer(input)
-    bm.clear_buffer_memory()
-
-  def test_ConvTranspose1d_NonBatching(self):
-    bm.random.seed()
-    input = bm.random.randn(10, 3)
-    layer = bp.dnn.ConvTranspose1d(in_channels=3,
-                                   out_channels=4,
-                                   kernel_size=5,
-                                   mode=bm.NonBatchingMode())
-    output = layer(input)
-    bm.clear_buffer_memory()
-
-  @parameterized.product(
-    mode=[bm.TrainingMode(),
-          bm.TrainingMode(10),
-          bm.BatchingMode(),
-          bm.BatchingMode(10), ]
-  )
-  def test_ConvTranspose2d(self, mode):
-    bm.random.seed()
-    input = bm.random.randn(10, 50, 50, 3)
-    layer = bp.dnn.ConvTranspose2d(in_channels=3,
-                                   out_channels=4,
-                                   kernel_size=(5, 5),
-                                   mode=mode
-                                   )
-    output = layer(input)
-    bm.clear_buffer_memory()
-
-  def test_ConvTranspose2d_NonBatching(self):
-    bm.random.seed()
-    input = bm.random.randn(10, 10, 3)
-    layer = bp.dnn.ConvTranspose2d(in_channels=3,
-                                   out_channels=4,
-                                   kernel_size=(5, 5),
-                                   mode=bm.NonBatchingMode())
-    output = layer(input)
-    bm.clear_buffer_memory()
-
-  @parameterized.product(
-    mode=[bm.TrainingMode(),
-          bm.TrainingMode(10),
-          bm.BatchingMode(),
-          bm.BatchingMode(10), ]
-  )
-  def test_ConvTranspose3d(self, mode):
-    bm.random.seed()
-    input = bm.random.randn(10, 50, 50, 50, 3)
-    layer = bp.dnn.ConvTranspose3d(in_channels=3,
-                                   out_channels=4,
-                                   kernel_size=(5, 5, 5),
-                                   mode=mode
-                                   )
-    output = layer(input)
-    bm.clear_buffer_memory()
-
-  def test_ConvTranspose3d_NonBatching(self):
-    bm.random.seed()
-    input = bm.random.randn(10, 10, 10, 3)
-    layer = bp.dnn.ConvTranspose3d(in_channels=3,
-                                   out_channels=4,
-                                   kernel_size=(5, 5, 5),
-                                   mode=bm.NonBatchingMode())
-    output = layer(input)
-    bm.clear_buffer_memory()
-
-
-class TestPool(parameterized.TestCase):
-
-  @parameterized.product(
-    mode=[bm.TrainingMode(),
-          bm.TrainingMode(10),
-          bm.BatchingMode(),
-          bm.BatchingMode(10),
-          bm.NonBatchingMode()]
-  )
-  def test_MaxPool(self, mode):
-    bm.random.seed()
-    input = bm.random.randn(10, 5, 5, 4)
-    layer = bp.dnn.MaxPool(kernel_size=(3, 3),
-                           channel_axis=-1,
-                           mode=mode)
-    if mode in [bm.NonBatchingMode()]:
-      for i in input:
-        output = layer(i)
-    else:
-      output = layer(input)
-
-  @parameterized.product(
-    mode=[bm.TrainingMode(),
-          bm.TrainingMode(10),
-          bm.BatchingMode(),
-          bm.BatchingMode(10),
-          bm.NonBatchingMode()]
-  )
-  def test_MinPool(self, mode):
-    bm.random.seed()
-    input = bm.random.randn(10, 5, 5, 4)
-    layer = bp.dnn.MaxPool(kernel_size=(3, 3),
-                           channel_axis=-1,
-                           mode=mode)
-    if mode in [bm.NonBatchingMode()]:
-      for i in input:
-        output = layer(i)
-    else:
-      output = layer(input)
-
-  @parameterized.product(
-    mode=[bm.TrainingMode(),
-          bm.TrainingMode(10),
-          bm.BatchingMode(),
-          bm.BatchingMode(10),
-          bm.NonBatchingMode()]
-  )
-  def test_AvgPool(self, mode):
-    bm.random.seed()
-    input = bm.random.randn(10, 5, 5, 4)
-    layer = bp.dnn.AvgPool(kernel_size=(3, 3),
-                           channel_axis=-1,
-                           mode=mode)
-    if mode in [bm.NonBatchingMode()]:
-      for i in input:
-        output = layer(i)
-    else:
-      output = layer(input)
-
-  @parameterized.product(
-    mode=[bm.TrainingMode(),
-          bm.TrainingMode(10),
-          bm.BatchingMode(),
-          bm.BatchingMode(10),
-          bm.NonBatchingMode()]
-  )
-  def test_AvgPool1d(self, mode):
-    bm.random.seed()
-    input = bm.random.randn(10, 5, 4)
-    layer = bp.dnn.AvgPool1d(kernel_size=3,
-                             channel_axis=-1,
-                             mode=mode)
-    if mode in [bm.NonBatchingMode()]:
-      for i in input:
-        output = layer(i)
-    else:
-      output = layer(input)
-
-  @parameterized.product(
-    mode=[bm.TrainingMode(),
-          bm.TrainingMode(10),
-          bm.BatchingMode(),
-          bm.BatchingMode(10),
-          bm.NonBatchingMode()]
-  )
-  def test_AvgPool2d(self, mode):
-    bm.random.seed()
-    input = bm.random.randn(10, 5, 5, 4)
-    layer = bp.dnn.AvgPool2d(kernel_size=(3, 3),
-                             channel_axis=-1,
-                             mode=mode)
-    if mode in [bm.NonBatchingMode()]:
-      for i in input:
-        output = layer(i)
-    else:
-      output = layer(input)
-
-  @parameterized.product(
-    mode=[bm.TrainingMode(),
-          bm.TrainingMode(10),
-          bm.BatchingMode(),
-          bm.BatchingMode(10),
-          bm.NonBatchingMode()]
-  )
-  def test_AvgPool3d(self, mode):
-    bm.random.seed()
-    input = bm.random.randn(10, 5, 5, 5, 4)
-    layer = bp.dnn.AvgPool3d(kernel_size=(3, 3, 3),
-                             channel_axis=-1,
-                             mode=mode)
-    if mode in [bm.NonBatchingMode()]:
-      for i in input:
-        output = layer(i)
-    else:
-      output = layer(input)
-
-  @parameterized.product(
-    mode=[bm.TrainingMode(),
-          bm.TrainingMode(10),
-          bm.BatchingMode(),
-          bm.BatchingMode(10),
-          bm.NonBatchingMode()]
-  )
-  def test_MaxPool1d(self, mode):
-    bm.random.seed()
-    input = bm.random.randn(10, 5, 4)
-    layer = bp.dnn.MaxPool1d(kernel_size=3,
-                             channel_axis=-1,
-                             mode=mode)
-    if mode in [bm.NonBatchingMode()]:
-      for i in input:
-        output = layer(i)
-    else:
-      output = layer(input)
-
-  @parameterized.product(
-    mode=[bm.TrainingMode(),
-          bm.TrainingMode(10),
-          bm.BatchingMode(),
-          bm.BatchingMode(10),
-          bm.NonBatchingMode()]
-  )
-  def test_MaxPool2d(self, mode):
-    bm.random.seed()
-    input = bm.random.randn(10, 5, 5, 4)
-    layer = bp.dnn.MaxPool2d(kernel_size=(3, 3),
-                             channel_axis=-1,
-                             mode=mode)
-    if mode in [bm.NonBatchingMode()]:
-      for i in input:
-        output = layer(i)
-    else:
-      output = layer(input)
-
-  @parameterized.product(
-    mode=[bm.TrainingMode(),
-          bm.TrainingMode(10),
-          bm.BatchingMode(),
-          bm.BatchingMode(10),
-          bm.NonBatchingMode()]
-  )
-  def test_MaxPool3d(self, mode):
-    bm.random.seed()
-    input = bm.random.randn(10, 5, 5, 5, 4)
-    layer = bp.dnn.MaxPool3d(kernel_size=(3, 3, 3),
-                             channel_axis=-1,
-                             mode=mode)
-    if mode in [bm.NonBatchingMode()]:
-      for i in input:
-        output = layer(i)
-    else:
-      output = layer(input)
-
-  @parameterized.product(
-    mode=[bm.TrainingMode(),
-          bm.TrainingMode(10),
-          bm.BatchingMode(),
-          bm.BatchingMode(10),
-          bm.NonBatchingMode()]
-  )
-  def test_AdaptiveAvgPool1d(self, mode):
-    bm.random.seed()
-    input = bm.random.randn(10, 5, 4)
-    layer = bp.dnn.AdaptiveAvgPool1d(target_shape=3,
-                                     channel_axis=-1,
-                                     mode=mode)
-    if mode in [bm.NonBatchingMode()]:
-      for i in input:
-        output = layer(i)
-    else:
-      output = layer(input)
-
-  @parameterized.product(
-    mode=[bm.TrainingMode(),
-          bm.TrainingMode(10),
-          bm.BatchingMode(),
-          bm.BatchingMode(10),
-          bm.NonBatchingMode()]
-  )
-  def test_AdaptiveAvgPool2d(self, mode):
-    bm.random.seed()
-    input = bm.random.randn(10, 5, 5, 4)
-    layer = bp.dnn.AdaptiveAvgPool2d(target_shape=(3, 3),
-                                     channel_axis=-1,
-                                     mode=mode)
-    if mode in [bm.NonBatchingMode()]:
-      for i in input:
-        output = layer(i)
-    else:
-      output = layer(input)
-
-  @parameterized.product(
-    mode=[bm.TrainingMode(),
-          bm.TrainingMode(10),
-          bm.BatchingMode(),
-          bm.BatchingMode(10),
-          bm.NonBatchingMode()]
-  )
-  def test_AdaptiveAvgPool3d(self, mode):
-    bm.random.seed()
-    input = bm.random.randn(10, 5, 5, 5, 4)
-    layer = bp.dnn.AdaptiveAvgPool3d(target_shape=(3, 3, 3),
-                                     channel_axis=-1,
-                                     mode=mode)
-    if mode in [bm.NonBatchingMode()]:
-      for i in input:
-        output = layer(i)
-    else:
-      output = layer(input)
-
-  @parameterized.product(
-    mode=[bm.TrainingMode(),
-          bm.TrainingMode(10),
-          bm.BatchingMode(),
-          bm.BatchingMode(10),
-          bm.NonBatchingMode()]
-  )
-  def test_AdaptiveMaxPool1d(self, mode):
-    bm.random.seed()
-    input = bm.random.randn(10, 5, 4)
-    layer = bp.dnn.AdaptiveMaxPool1d(target_shape=3,
-                                     channel_axis=-1,
-                                     mode=mode)
-    if mode in [bm.NonBatchingMode()]:
-      for i in input:
-        output = layer(i)
-    else:
-      output = layer(input)
-
-  @parameterized.product(
-    mode=[bm.TrainingMode(),
-          bm.TrainingMode(10),
-          bm.BatchingMode(),
-          bm.BatchingMode(10),
-          bm.NonBatchingMode()]
-  )
-  def test_AdaptiveMaxPool2d(self, mode):
-    bm.random.seed()
-    input = bm.random.randn(10, 5, 5, 4)
-    layer = bp.dnn.AdaptiveMaxPool2d(target_shape=(3, 3),
-                                     channel_axis=-1,
-                                     mode=mode)
-    if mode in [bm.NonBatchingMode()]:
-      for i in input:
-        output = layer(i)
-    else:
-      output = layer(input)
-
-  @parameterized.product(
-    mode=[bm.TrainingMode(),
-          bm.TrainingMode(10),
-          bm.BatchingMode(),
-          bm.BatchingMode(10),
-          bm.NonBatchingMode()]
-  )
-  def test_AdaptiveMaxPool3d(self, mode):
-    bm.random.seed()
-    input = bm.random.randn(10, 5, 5, 5, 4)
-    layer = bp.dnn.AdaptiveMaxPool3d(target_shape=(3, 3, 3),
-                                     channel_axis=-1,
-                                     mode=mode)
-    if mode in [bm.NonBatchingMode()]:
-      for i in input:
-        output = layer(i)
-    else:
-      output = layer(input)
-
-
-class Test_Dropout(parameterized.TestCase):
-  @parameterized.product(
-    mode=[bm.TrainingMode(),
-          bm.TrainingMode(10),
-          bm.BatchingMode(),
-          bm.BatchingMode(10),
-          bm.NonBatchingMode()]
-  )
-  def test_Dropout(self, mode):
-    bp.share.save(fit=False)
-    bm.random.seed()
-    input = bm.random.randn(10, 5, 5, 5, 4)
-    layer = bp.dnn.Dropout(prob=0.2,
-                           mode=mode)
-    output = layer(input)
-
-
-class Test_function(parameterized.TestCase):
-  @parameterized.product(
-    mode=[bm.TrainingMode(),
-          bm.TrainingMode(10),
-          bm.BatchingMode(),
-          bm.BatchingMode(10),
-          bm.NonBatchingMode()]
-  )
-  def test_Flatten(self, mode):
-    bm.random.seed()
-    layer = bp.dnn.Flatten(mode=mode)
-    input = bm.random.randn(10, 5, 5, 5, 4)
-    output = layer(input)
-
-
-class Test_linear(parameterized.TestCase):
-
-  @parameterized.product(
-    mode=[bm.TrainingMode(),
-          bm.TrainingMode(10),
-          bm.BatchingMode(),
-          bm.BatchingMode(10),
-          bm.NonBatchingMode()]
-  )
-  def test_linear(self, mode):
-    bm.random.seed()
-    input = bm.random.randn(10, 9, 8, 7)
-    layer = bp.dnn.Linear(num_in=7,
-                          num_out=6,
-                          mode=mode)
-    output = layer(input)
-
-  @parameterized.product(
-    mode=[bm.TrainingMode(),
-          bm.TrainingMode(10),
-          bm.BatchingMode(),
-          bm.BatchingMode(10),
-          bm.NonBatchingMode()]
-  )
-  def test_AllToAll(self, mode):
-    bm.random.seed()
-    input = bm.random.randn(10, 10)
-    layer = bp.dnn.AllToAll(num_pre=10,
-                            num_post=20,
-                            weight=0.1,
-                            mode=mode)
-    if mode in [bm.NonBatchingMode()]:
-      for i in input:
-        output = layer(i)
-    else:
-      output = layer(input)
-
-  @parameterized.product(
-    mode=[bm.TrainingMode(),
-          bm.TrainingMode(10),
-          bm.BatchingMode(),
-          bm.BatchingMode(10),
-          bm.NonBatchingMode()]
-  )
-  def test_OneToOne(self, mode):
-    bm.random.seed()
-    input = bm.random.randn(10, 10)
-    layer = bp.dnn.OneToOne(num=10,
-                            weight=0.1,
-                            mode=mode)
-    output = layer(input)
-
-  @parameterized.product(
-    mode=[bm.TrainingMode(),
-          bm.TrainingMode(10),
-          bm.BatchingMode(),
-          bm.BatchingMode(10),
-          bm.NonBatchingMode()]
-  )
-  def test_MaskedLinear(self, mode):
-    bm.random.seed()
-    input = bm.random.randn(100, 100)
-    layer = bp.dnn.MaskedLinear(conn=bp.conn.FixedProb(0.1, pre=100, post=100),
-                                weight=0.1,
-                                mode=mode)
-    output = layer(input)
-
-  @parameterized.product(
-    mode=[bm.TrainingMode(),
-          bm.TrainingMode(10),
-          bm.BatchingMode(),
-          bm.BatchingMode(10),
-          bm.NonBatchingMode()]
-  )
-  def test_CSRLinear(self, mode):
-    bm.random.seed()
-    input = bm.random.randn(100, 100)
-    layer = bp.dnn.CSRLinear(conn=bp.conn.FixedProb(0.1, pre=100, post=100),
-                             weight=0.1,
-                             mode=mode)
-    output = layer(input)
-
-  @parameterized.product(
-    mode=[bm.TrainingMode(),
-          bm.TrainingMode(10),
-          bm.BatchingMode(),
-          bm.BatchingMode(10),
-          bm.NonBatchingMode()]
-  )
-  def test_EventCSRLinear(self, mode):
-    bm.random.seed()
-    input = bm.random.randn(100, 100)
-    layer = bp.dnn.EventCSRLinear(conn=bp.conn.FixedProb(0.1, pre=100, post=100),
-                                  weight=0.1,
-                                  mode=mode)
-    output = layer(input)
-
-  @parameterized.product(
-    mode=[bm.TrainingMode(),
-          bm.TrainingMode(10),
-          bm.BatchingMode(),
-          bm.BatchingMode(10),
-          bm.NonBatchingMode()]
-  )
-  def test_JitFPHomoLinear(self, mode):
-    bm.random.seed()
-    layer = bp.dnn.JitFPHomoLinear(num_in=100,
-                                   num_out=200,
-                                   prob=0.1,
-                                   weight=0.01,
-                                   seed=100,
-                                   mode=mode)
-    input = bm.random.randn(10, 100)
-    output = layer(input)
-
-  @parameterized.product(
-    mode=[bm.TrainingMode(),
-          bm.TrainingMode(10),
-          bm.BatchingMode(),
-          bm.BatchingMode(10),
-          bm.NonBatchingMode()]
-  )
-  def test_JitFPUniformLinear(self, mode):
-    bm.random.seed()
-    layer = bp.dnn.JitFPUniformLinear(num_in=100,
-                                      num_out=200,
-                                      prob=0.1,
-                                      w_low=-0.01,
-                                      w_high=0.01,
-                                      seed=100,
-                                      mode=mode)
-    input = bm.random.randn(10, 100)
-    output = layer(input)
-
-  @parameterized.product(
-    mode=[bm.TrainingMode(),
-          bm.TrainingMode(10),
-          bm.BatchingMode(),
-          bm.BatchingMode(10),
-          bm.NonBatchingMode()]
-  )
-  def test_JitFPNormalLinear(self, mode):
-    bm.random.seed()
-    layer = bp.dnn.JitFPNormalLinear(num_in=100,
-                                     num_out=200,
-                                     prob=0.1,
-                                     w_mu=-0.01,
-                                     w_sigma=0.01,
-                                     seed=100,
-                                     mode=mode)
-    input = bm.random.randn(10, 100)
-    output = layer(input)
-
-  @parameterized.product(
-    mode=[bm.TrainingMode(),
-          bm.TrainingMode(10),
-          bm.BatchingMode(),
-          bm.BatchingMode(10),
-          bm.NonBatchingMode()]
-  )
-  def test_EventJitFPHomoLinear(self, mode):
-    bm.random.seed()
-    layer = bp.dnn.EventJitFPHomoLinear(num_in=100,
-                                        num_out=200,
-                                        prob=0.1,
-                                        weight=0.01,
-                                        seed=100,
-                                        mode=mode)
-    input = bm.random.randn(10, 100)
-    output = layer(input)
-
-  @parameterized.product(
-    mode=[bm.TrainingMode(),
-          bm.TrainingMode(10),
-          bm.BatchingMode(),
-          bm.BatchingMode(10),
-          bm.NonBatchingMode()]
-  )
-  def test_EventJitFPNormalLinear(self, mode):
-    bm.random.seed()
-    layer = bp.dnn.EventJitFPNormalLinear(num_in=100,
-                                          num_out=200,
-                                          prob=0.1,
-                                          w_mu=-0.01,
-                                          w_sigma=0.01,
-                                          seed=100,
-                                          mode=mode)
-    input = bm.random.randn(10, 100)
-    output = layer(input)
-
-  @parameterized.product(
-    mode=[bm.TrainingMode(),
-          bm.TrainingMode(10),
-          bm.BatchingMode(),
-          bm.BatchingMode(10),
-          bm.NonBatchingMode()]
-  )
-  def test_EventJitFPUniformLinear(self, mode):
-    bm.random.seed()
-    layer = bp.dnn.EventJitFPUniformLinear(num_in=100,
-                                           num_out=200,
-                                           prob=0.1,
-                                           w_low=-0.01,
-                                           w_high=0.01,
-                                           seed=100,
-                                           mode=mode)
-    input = bm.random.randn(10, 100)
-    output = layer(input)
-
-
-class Test_Normalization(parameterized.TestCase):
-
-  @parameterized.product(
-    mode=[bm.TrainingMode(),
-          bm.TrainingMode(10),
-          bm.BatchingMode(),
-          bm.BatchingMode(10)],
-    fit=[True, False]
-  )
-  def test_BatchNorm1d(self, fit, mode):
-    bm.random.seed()
-    bp.share.save(fit=fit)
-    layer = bp.dnn.BatchNorm1d(num_features=100,
-                               mode=mode,
-                               affine=False)
-    input = bm.random.randn(10, 5, 100)
-    output = layer(input)
-
-  @parameterized.product(
-    mode=[bm.TrainingMode(),
-          bm.TrainingMode(10),
-          bm.BatchingMode(),
-          bm.BatchingMode(10)],
-    fit=[True, False]
-  )
-  def test_BatchNorm2d(self, fit, mode):
-    bm.random.seed()
-    bp.share.save(fit=fit)
-    layer = bp.dnn.BatchNorm2d(num_features=100,
-                               mode=mode,
-                               affine=False)
-    input = bm.random.randn(10, 5, 6, 100)
-    output = layer(input)
-
-  @parameterized.product(
-    mode=[bm.TrainingMode(),
-          bm.TrainingMode(10),
-          bm.BatchingMode(),
-          bm.BatchingMode(10)],
-    fit=[True, False]
-  )
-  def test_BatchNorm3d(self, fit, mode):
-    bm.random.seed()
-    bp.share.save(fit=fit)
-    layer = bp.dnn.BatchNorm3d(num_features=100,
-                               mode=mode,
-                               affine=False)
-    input = bm.random.randn(10, 5, 6, 7, 100)
-    output = layer(input)
-
-  @parameterized.product(
-    mode=[bm.TrainingMode(),
-          bm.TrainingMode(10),
-          bm.BatchingMode(),
-          bm.BatchingMode(10),
-          bm.NonBatchingMode()],
-  )
-  def test_LayerNorm(self, mode):
-    bm.random.seed()
-    layer = bp.dnn.LayerNorm(normalized_shape=3,
-                             mode=mode,
-                             elementwise_affine=False
-                             )
-    input = bm.random.randn(10, 5, 3)
-    outout = layer(input)
-
-  @parameterized.product(
-    mode=[bm.TrainingMode(),
-          bm.TrainingMode(10),
-          bm.BatchingMode(),
-          bm.BatchingMode(10),
-          bm.NonBatchingMode()],
-  )
-  def test_GroupNorm(self, mode):
-    bm.random.seed()
-    layer = bp.dnn.GroupNorm(num_groups=2,
-                             num_channels=6,
-                             affine=False,
-                             mode=mode
-                             )
-    input = bm.random.randn(20, 10, 10, 6)
-    output = layer(input)
-
-  @parameterized.product(
-    mode=[bm.TrainingMode(),
-          bm.TrainingMode(10),
-          bm.BatchingMode(),
-          bm.BatchingMode(10),
-          bm.NonBatchingMode()],
-  )
-  def test_InstanceNorm(self, mode):
-    bm.random.seed()
-    layer = bp.dnn.InstanceNorm(num_channels=6,
-                                affine=False,
-                                mode=mode
-                                )
-    input = bm.random.randn(20, 10, 10, 6)
-    output = layer(input)
-
-
-if __name__ == '__main__':
-  absltest.main()
-=======
-import pytest
-from absl.testing import absltest
-from absl.testing import parameterized
-
-import brainpy as bp
-import brainpy.math as bm
-
-from brainpy._src.dependency_check import import_taichi
-
-if import_taichi(error_if_not_found=False) is None:
-  pytest.skip('no taichi', allow_module_level=True)
-
-
-class Test_Conv(parameterized.TestCase):
-  @parameterized.product(
-    mode=[bm.TrainingMode(),
-          bm.TrainingMode(10),
-          bm.BatchingMode(),
-          bm.BatchingMode(10), ]
-  )
-  def test_Conv1d(self, mode):
-    bm.random.seed()
-    input = bm.random.randn(10, 50, 3)
-    layer = bp.dnn.Conv1d(in_channels=3,
-                          out_channels=4,
-                          kernel_size=5,
-                          mode=mode)
-    output = layer(input)
-    bm.clear_buffer_memory()
-
-  def test_Conv1d_NonBatching(self):
-    bm.random.seed()
-    input = bm.random.randn(50, 3)
-    layer = bp.dnn.Conv1d(in_channels=3,
-                          out_channels=4,
-                          kernel_size=5,
-                          mode=bm.NonBatchingMode())
-    output = layer(input)
-    bm.clear_buffer_memory()
-
-  @parameterized.product(
-    mode=[bm.TrainingMode(),
-          bm.TrainingMode(10),
-          bm.BatchingMode(),
-          bm.BatchingMode(10), ]
-  )
-  def test_Conv2d(self, mode):
-    bm.random.seed()
-    input = bm.random.randn(10, 50, 50, 3)
-    layer = bp.dnn.Conv2d(in_channels=3,
-                          out_channels=4,
-                          kernel_size=(5, 5),
-                          mode=mode)
-    output = layer(input)
-    bm.clear_buffer_memory()
-
-  def test_Conv2_NonBatching(self):
-    bm.random.seed()
-    input = bm.random.randn(10, 10, 3)
-    layer = bp.dnn.Conv2d(in_channels=3,
-                          out_channels=4,
-                          kernel_size=(5, 5),
-                          mode=bm.NonBatchingMode())
-    output = layer(input)
-    bm.clear_buffer_memory()
-    bm.clear_buffer_memory()
-
-  @parameterized.product(
-    mode=[bm.TrainingMode(),
-          bm.TrainingMode(10),
-          bm.BatchingMode(),
-          bm.BatchingMode(10), ]
-  )
-  def test_Conv3d(self, mode):
-    bm.random.seed()
-    input = bm.random.randn(10, 50, 50, 50, 3)
-    layer = bp.dnn.Conv3d(in_channels=3,
-                          out_channels=4,
-                          kernel_size=(5, 5, 5),
-                          mode=mode)
-    output = layer(input)
-    bm.clear_buffer_memory()
-
-  def test_Conv3_NonBatching(self):
-    bm.random.seed()
-    input = bm.random.randn(10, 10, 10, 3)
-    layer = bp.dnn.Conv3d(in_channels=3,
-                          out_channels=4,
-                          kernel_size=(5, 5, 5),
-                          mode=bm.NonBatchingMode())
-    output = layer(input)
-    bm.clear_buffer_memory()
-
-  @parameterized.product(
-    mode=[bm.TrainingMode(),
-          bm.TrainingMode(10),
-          bm.BatchingMode(),
-          bm.BatchingMode(10), ]
-  )
-  def test_ConvTranspose1d(self, mode):
-    bm.random.seed()
-    input = bm.random.randn(10, 50, 3)
-    layer = bp.dnn.ConvTranspose1d(in_channels=3,
-                                   out_channels=4,
-                                   kernel_size=5,
-                                   mode=mode
-                                   )
-    output = layer(input)
-    bm.clear_buffer_memory()
-
-  def test_ConvTranspose1d_NonBatching(self):
-    bm.random.seed()
-    input = bm.random.randn(10, 3)
-    layer = bp.dnn.ConvTranspose1d(in_channels=3,
-                                   out_channels=4,
-                                   kernel_size=5,
-                                   mode=bm.NonBatchingMode())
-    output = layer(input)
-    bm.clear_buffer_memory()
-
-  @parameterized.product(
-    mode=[bm.TrainingMode(),
-          bm.TrainingMode(10),
-          bm.BatchingMode(),
-          bm.BatchingMode(10), ]
-  )
-  def test_ConvTranspose2d(self, mode):
-    bm.random.seed()
-    input = bm.random.randn(10, 50, 50, 3)
-    layer = bp.dnn.ConvTranspose2d(in_channels=3,
-                                   out_channels=4,
-                                   kernel_size=(5, 5),
-                                   mode=mode
-                                   )
-    output = layer(input)
-    bm.clear_buffer_memory()
-
-  def test_ConvTranspose2d_NonBatching(self):
-    bm.random.seed()
-    input = bm.random.randn(10, 10, 3)
-    layer = bp.dnn.ConvTranspose2d(in_channels=3,
-                                   out_channels=4,
-                                   kernel_size=(5, 5),
-                                   mode=bm.NonBatchingMode())
-    output = layer(input)
-    bm.clear_buffer_memory()
-
-  @parameterized.product(
-    mode=[bm.TrainingMode(),
-          bm.TrainingMode(10),
-          bm.BatchingMode(),
-          bm.BatchingMode(10), ]
-  )
-  def test_ConvTranspose3d(self, mode):
-    bm.random.seed()
-    input = bm.random.randn(10, 50, 50, 50, 3)
-    layer = bp.dnn.ConvTranspose3d(in_channels=3,
-                                   out_channels=4,
-                                   kernel_size=(5, 5, 5),
-                                   mode=mode
-                                   )
-    output = layer(input)
-    bm.clear_buffer_memory()
-
-  def test_ConvTranspose3d_NonBatching(self):
-    bm.random.seed()
-    input = bm.random.randn(10, 10, 10, 3)
-    layer = bp.dnn.ConvTranspose3d(in_channels=3,
-                                   out_channels=4,
-                                   kernel_size=(5, 5, 5),
-                                   mode=bm.NonBatchingMode())
-    output = layer(input)
-    bm.clear_buffer_memory()
-
-
-class TestPool(parameterized.TestCase):
-
-  @parameterized.product(
-    mode=[bm.TrainingMode(),
-          bm.TrainingMode(10),
-          bm.BatchingMode(),
-          bm.BatchingMode(10),
-          bm.NonBatchingMode()]
-  )
-  def test_MaxPool(self, mode):
-    bm.random.seed()
-    input = bm.random.randn(10, 5, 5, 4)
-    layer = bp.dnn.MaxPool(kernel_size=(3, 3),
-                           channel_axis=-1,
-                           mode=mode)
-    if mode in [bm.NonBatchingMode()]:
-      for i in input:
-        output = layer(i)
-    else:
-      output = layer(input)
-
-  @parameterized.product(
-    mode=[bm.TrainingMode(),
-          bm.TrainingMode(10),
-          bm.BatchingMode(),
-          bm.BatchingMode(10),
-          bm.NonBatchingMode()]
-  )
-  def test_MinPool(self, mode):
-    bm.random.seed()
-    input = bm.random.randn(10, 5, 5, 4)
-    layer = bp.dnn.MaxPool(kernel_size=(3, 3),
-                           channel_axis=-1,
-                           mode=mode)
-    if mode in [bm.NonBatchingMode()]:
-      for i in input:
-        output = layer(i)
-    else:
-      output = layer(input)
-
-  @parameterized.product(
-    mode=[bm.TrainingMode(),
-          bm.TrainingMode(10),
-          bm.BatchingMode(),
-          bm.BatchingMode(10),
-          bm.NonBatchingMode()]
-  )
-  def test_AvgPool(self, mode):
-    bm.random.seed()
-    input = bm.random.randn(10, 5, 5, 4)
-    layer = bp.dnn.AvgPool(kernel_size=(3, 3),
-                           channel_axis=-1,
-                           mode=mode)
-    if mode in [bm.NonBatchingMode()]:
-      for i in input:
-        output = layer(i)
-    else:
-      output = layer(input)
-
-  @parameterized.product(
-    mode=[bm.TrainingMode(),
-          bm.TrainingMode(10),
-          bm.BatchingMode(),
-          bm.BatchingMode(10),
-          bm.NonBatchingMode()]
-  )
-  def test_AvgPool1d(self, mode):
-    bm.random.seed()
-    input = bm.random.randn(10, 5, 4)
-    layer = bp.dnn.AvgPool1d(kernel_size=3,
-                             channel_axis=-1,
-                             mode=mode)
-    if mode in [bm.NonBatchingMode()]:
-      for i in input:
-        output = layer(i)
-    else:
-      output = layer(input)
-
-  @parameterized.product(
-    mode=[bm.TrainingMode(),
-          bm.TrainingMode(10),
-          bm.BatchingMode(),
-          bm.BatchingMode(10),
-          bm.NonBatchingMode()]
-  )
-  def test_AvgPool2d(self, mode):
-    bm.random.seed()
-    input = bm.random.randn(10, 5, 5, 4)
-    layer = bp.dnn.AvgPool2d(kernel_size=(3, 3),
-                             channel_axis=-1,
-                             mode=mode)
-    if mode in [bm.NonBatchingMode()]:
-      for i in input:
-        output = layer(i)
-    else:
-      output = layer(input)
-
-  @parameterized.product(
-    mode=[bm.TrainingMode(),
-          bm.TrainingMode(10),
-          bm.BatchingMode(),
-          bm.BatchingMode(10),
-          bm.NonBatchingMode()]
-  )
-  def test_AvgPool3d(self, mode):
-    bm.random.seed()
-    input = bm.random.randn(10, 5, 5, 5, 4)
-    layer = bp.dnn.AvgPool3d(kernel_size=(3, 3, 3),
-                             channel_axis=-1,
-                             mode=mode)
-    if mode in [bm.NonBatchingMode()]:
-      for i in input:
-        output = layer(i)
-    else:
-      output = layer(input)
-
-  @parameterized.product(
-    mode=[bm.TrainingMode(),
-          bm.TrainingMode(10),
-          bm.BatchingMode(),
-          bm.BatchingMode(10),
-          bm.NonBatchingMode()]
-  )
-  def test_MaxPool1d(self, mode):
-    bm.random.seed()
-    input = bm.random.randn(10, 5, 4)
-    layer = bp.dnn.MaxPool1d(kernel_size=3,
-                             channel_axis=-1,
-                             mode=mode)
-    if mode in [bm.NonBatchingMode()]:
-      for i in input:
-        output = layer(i)
-    else:
-      output = layer(input)
-
-  @parameterized.product(
-    mode=[bm.TrainingMode(),
-          bm.TrainingMode(10),
-          bm.BatchingMode(),
-          bm.BatchingMode(10),
-          bm.NonBatchingMode()]
-  )
-  def test_MaxPool2d(self, mode):
-    bm.random.seed()
-    input = bm.random.randn(10, 5, 5, 4)
-    layer = bp.dnn.MaxPool2d(kernel_size=(3, 3),
-                             channel_axis=-1,
-                             mode=mode)
-    if mode in [bm.NonBatchingMode()]:
-      for i in input:
-        output = layer(i)
-    else:
-      output = layer(input)
-
-  @parameterized.product(
-    mode=[bm.TrainingMode(),
-          bm.TrainingMode(10),
-          bm.BatchingMode(),
-          bm.BatchingMode(10),
-          bm.NonBatchingMode()]
-  )
-  def test_MaxPool3d(self, mode):
-    bm.random.seed()
-    input = bm.random.randn(10, 5, 5, 5, 4)
-    layer = bp.dnn.MaxPool3d(kernel_size=(3, 3, 3),
-                             channel_axis=-1,
-                             mode=mode)
-    if mode in [bm.NonBatchingMode()]:
-      for i in input:
-        output = layer(i)
-    else:
-      output = layer(input)
-
-  @parameterized.product(
-    mode=[bm.TrainingMode(),
-          bm.TrainingMode(10),
-          bm.BatchingMode(),
-          bm.BatchingMode(10),
-          bm.NonBatchingMode()]
-  )
-  def test_AdaptiveAvgPool1d(self, mode):
-    bm.random.seed()
-    input = bm.random.randn(10, 5, 4)
-    layer = bp.dnn.AdaptiveAvgPool1d(target_shape=3,
-                                     channel_axis=-1,
-                                     mode=mode)
-    if mode in [bm.NonBatchingMode()]:
-      for i in input:
-        output = layer(i)
-    else:
-      output = layer(input)
-
-  @parameterized.product(
-    mode=[bm.TrainingMode(),
-          bm.TrainingMode(10),
-          bm.BatchingMode(),
-          bm.BatchingMode(10),
-          bm.NonBatchingMode()]
-  )
-  def test_AdaptiveAvgPool2d(self, mode):
-    bm.random.seed()
-    input = bm.random.randn(10, 5, 5, 4)
-    layer = bp.dnn.AdaptiveAvgPool2d(target_shape=(3, 3),
-                                     channel_axis=-1,
-                                     mode=mode)
-    if mode in [bm.NonBatchingMode()]:
-      for i in input:
-        output = layer(i)
-    else:
-      output = layer(input)
-
-  @parameterized.product(
-    mode=[bm.TrainingMode(),
-          bm.TrainingMode(10),
-          bm.BatchingMode(),
-          bm.BatchingMode(10),
-          bm.NonBatchingMode()]
-  )
-  def test_AdaptiveAvgPool3d(self, mode):
-    bm.random.seed()
-    input = bm.random.randn(10, 5, 5, 5, 4)
-    layer = bp.dnn.AdaptiveAvgPool3d(target_shape=(3, 3, 3),
-                                     channel_axis=-1,
-                                     mode=mode)
-    if mode in [bm.NonBatchingMode()]:
-      for i in input:
-        output = layer(i)
-    else:
-      output = layer(input)
-
-  @parameterized.product(
-    mode=[bm.TrainingMode(),
-          bm.TrainingMode(10),
-          bm.BatchingMode(),
-          bm.BatchingMode(10),
-          bm.NonBatchingMode()]
-  )
-  def test_AdaptiveMaxPool1d(self, mode):
-    bm.random.seed()
-    input = bm.random.randn(10, 5, 4)
-    layer = bp.dnn.AdaptiveMaxPool1d(target_shape=3,
-                                     channel_axis=-1,
-                                     mode=mode)
-    if mode in [bm.NonBatchingMode()]:
-      for i in input:
-        output = layer(i)
-    else:
-      output = layer(input)
-
-  @parameterized.product(
-    mode=[bm.TrainingMode(),
-          bm.TrainingMode(10),
-          bm.BatchingMode(),
-          bm.BatchingMode(10),
-          bm.NonBatchingMode()]
-  )
-  def test_AdaptiveMaxPool2d(self, mode):
-    bm.random.seed()
-    input = bm.random.randn(10, 5, 5, 4)
-    layer = bp.dnn.AdaptiveMaxPool2d(target_shape=(3, 3),
-                                     channel_axis=-1,
-                                     mode=mode)
-    if mode in [bm.NonBatchingMode()]:
-      for i in input:
-        output = layer(i)
-    else:
-      output = layer(input)
-
-  @parameterized.product(
-    mode=[bm.TrainingMode(),
-          bm.TrainingMode(10),
-          bm.BatchingMode(),
-          bm.BatchingMode(10),
-          bm.NonBatchingMode()]
-  )
-  def test_AdaptiveMaxPool3d(self, mode):
-    bm.random.seed()
-    input = bm.random.randn(10, 5, 5, 5, 4)
-    layer = bp.dnn.AdaptiveMaxPool3d(target_shape=(3, 3, 3),
-                                     channel_axis=-1,
-                                     mode=mode)
-    if mode in [bm.NonBatchingMode()]:
-      for i in input:
-        output = layer(i)
-    else:
-      output = layer(input)
-
-
-class Test_Dropout(parameterized.TestCase):
-  @parameterized.product(
-    mode=[bm.TrainingMode(),
-          bm.TrainingMode(10),
-          bm.BatchingMode(),
-          bm.BatchingMode(10),
-          bm.NonBatchingMode()]
-  )
-  def test_Dropout(self, mode):
-    bp.share.save(fit=False)
-    bm.random.seed()
-    input = bm.random.randn(10, 5, 5, 5, 4)
-    layer = bp.dnn.Dropout(prob=0.2,
-                           mode=mode)
-    output = layer(input)
-
-
-class Test_function(parameterized.TestCase):
-  @parameterized.product(
-    mode=[bm.TrainingMode(),
-          bm.TrainingMode(10),
-          bm.BatchingMode(),
-          bm.BatchingMode(10),
-          bm.NonBatchingMode()]
-  )
-  def test_Flatten(self, mode):
-    bm.random.seed()
-    layer = bp.dnn.Flatten(mode=mode)
-    input = bm.random.randn(10, 5, 5, 5, 4)
-    output = layer(input)
-
-
-class Test_linear(parameterized.TestCase):
-
-  @parameterized.product(
-    mode=[bm.TrainingMode(),
-          bm.TrainingMode(10),
-          bm.BatchingMode(),
-          bm.BatchingMode(10),
-          bm.NonBatchingMode()]
-  )
-  def test_linear(self, mode):
-    bm.random.seed()
-    input = bm.random.randn(10, 9, 8, 7)
-    layer = bp.dnn.Linear(num_in=7,
-                          num_out=6,
-                          mode=mode)
-    output = layer(input)
-
-  @parameterized.product(
-    mode=[bm.TrainingMode(),
-          bm.TrainingMode(10),
-          bm.BatchingMode(),
-          bm.BatchingMode(10),
-          bm.NonBatchingMode()]
-  )
-  def test_AllToAll(self, mode):
-    bm.random.seed()
-    input = bm.random.randn(10, 10)
-    layer = bp.dnn.AllToAll(num_pre=10,
-                            num_post=20,
-                            weight=0.1,
-                            mode=mode)
-    if mode in [bm.NonBatchingMode()]:
-      for i in input:
-        output = layer(i)
-    else:
-      output = layer(input)
-
-  @parameterized.product(
-    mode=[bm.TrainingMode(),
-          bm.TrainingMode(10),
-          bm.BatchingMode(),
-          bm.BatchingMode(10),
-          bm.NonBatchingMode()]
-  )
-  def test_OneToOne(self, mode):
-    bm.random.seed()
-    input = bm.random.randn(10, 10)
-    layer = bp.dnn.OneToOne(num=10,
-                            weight=0.1,
-                            mode=mode)
-    output = layer(input)
-
-  @parameterized.product(
-    mode=[bm.TrainingMode(),
-          bm.TrainingMode(10),
-          bm.BatchingMode(),
-          bm.BatchingMode(10),
-          bm.NonBatchingMode()]
-  )
-  def test_MaskedLinear(self, mode):
-    bm.random.seed()
-    input = bm.random.randn(100, 100)
-    layer = bp.dnn.MaskedLinear(conn=bp.conn.FixedProb(0.1, pre=100, post=100),
-                                weight=0.1,
-                                mode=mode)
-    output = layer(input)
-
-  @parameterized.product(
-    mode=[bm.TrainingMode(),
-          bm.TrainingMode(10),
-          bm.BatchingMode(),
-          bm.BatchingMode(10),
-          bm.NonBatchingMode()]
-  )
-  def test_CSRLinear(self, mode):
-    bm.random.seed()
-    input = bm.random.randn(100, 100)
-    layer = bp.dnn.CSRLinear(conn=bp.conn.FixedProb(0.1, pre=100, post=100),
-                             weight=0.1,
-                             mode=mode)
-    output = layer(input)
-
-  @parameterized.product(
-    mode=[bm.TrainingMode(),
-          bm.TrainingMode(10),
-          bm.BatchingMode(),
-          bm.BatchingMode(10),
-          bm.NonBatchingMode()]
-  )
-  def test_EventCSRLinear(self, mode):
-    bm.random.seed()
-    input = bm.random.randn(100, 100)
-    layer = bp.dnn.EventCSRLinear(conn=bp.conn.FixedProb(0.1, pre=100, post=100),
-                                  weight=0.1,
-                                  mode=mode)
-    output = layer(input)
-
-  @parameterized.product(
-    mode=[bm.TrainingMode(),
-          bm.TrainingMode(10),
-          bm.BatchingMode(),
-          bm.BatchingMode(10),
-          bm.NonBatchingMode()]
-  )
-  def test_JitFPHomoLinear(self, mode):
-    bm.random.seed()
-    layer = bp.dnn.JitFPHomoLinear(num_in=100,
-                                   num_out=200,
-                                   prob=0.1,
-                                   weight=0.01,
-                                   seed=100,
-                                   mode=mode)
-    input = bm.random.randn(10, 100)
-    output = layer(input)
-
-  @parameterized.product(
-    mode=[bm.TrainingMode(),
-          bm.TrainingMode(10),
-          bm.BatchingMode(),
-          bm.BatchingMode(10),
-          bm.NonBatchingMode()]
-  )
-  def test_JitFPUniformLinear(self, mode):
-    bm.random.seed()
-    layer = bp.dnn.JitFPUniformLinear(num_in=100,
-                                      num_out=200,
-                                      prob=0.1,
-                                      w_low=-0.01,
-                                      w_high=0.01,
-                                      seed=100,
-                                      mode=mode)
-    input = bm.random.randn(10, 100)
-    output = layer(input)
-
-  @parameterized.product(
-    mode=[bm.TrainingMode(),
-          bm.TrainingMode(10),
-          bm.BatchingMode(),
-          bm.BatchingMode(10),
-          bm.NonBatchingMode()]
-  )
-  def test_JitFPNormalLinear(self, mode):
-    bm.random.seed()
-    layer = bp.dnn.JitFPNormalLinear(num_in=100,
-                                     num_out=200,
-                                     prob=0.1,
-                                     w_mu=-0.01,
-                                     w_sigma=0.01,
-                                     seed=100,
-                                     mode=mode)
-    input = bm.random.randn(10, 100)
-    output = layer(input)
-
-  @parameterized.product(
-    mode=[bm.TrainingMode(),
-          bm.TrainingMode(10),
-          bm.BatchingMode(),
-          bm.BatchingMode(10),
-          bm.NonBatchingMode()]
-  )
-  def test_EventJitFPHomoLinear(self, mode):
-    bm.random.seed()
-    layer = bp.dnn.EventJitFPHomoLinear(num_in=100,
-                                        num_out=200,
-                                        prob=0.1,
-                                        weight=0.01,
-                                        seed=100,
-                                        mode=mode)
-    input = bm.random.randn(10, 100)
-    output = layer(input)
-
-  @parameterized.product(
-    mode=[bm.TrainingMode(),
-          bm.TrainingMode(10),
-          bm.BatchingMode(),
-          bm.BatchingMode(10),
-          bm.NonBatchingMode()]
-  )
-  def test_EventJitFPNormalLinear(self, mode):
-    bm.random.seed()
-    layer = bp.dnn.EventJitFPNormalLinear(num_in=100,
-                                          num_out=200,
-                                          prob=0.1,
-                                          w_mu=-0.01,
-                                          w_sigma=0.01,
-                                          seed=100,
-                                          mode=mode)
-    input = bm.random.randn(10, 100)
-    output = layer(input)
-
-  @parameterized.product(
-    mode=[bm.TrainingMode(),
-          bm.TrainingMode(10),
-          bm.BatchingMode(),
-          bm.BatchingMode(10),
-          bm.NonBatchingMode()]
-  )
-  def test_EventJitFPUniformLinear(self, mode):
-    bm.random.seed()
-    layer = bp.dnn.EventJitFPUniformLinear(num_in=100,
-                                           num_out=200,
-                                           prob=0.1,
-                                           w_low=-0.01,
-                                           w_high=0.01,
-                                           seed=100,
-                                           mode=mode)
-    input = bm.random.randn(10, 100)
-    output = layer(input)
-
-
-class Test_Normalization(parameterized.TestCase):
-
-  @parameterized.product(
-    mode=[bm.TrainingMode(),
-          bm.TrainingMode(10),
-          bm.BatchingMode(),
-          bm.BatchingMode(10)],
-    fit=[True, False]
-  )
-  def test_BatchNorm1d(self, fit, mode):
-    bm.random.seed()
-    bp.share.save(fit=fit)
-    layer = bp.dnn.BatchNorm1d(num_features=100,
-                               mode=mode,
-                               affine=False)
-    input = bm.random.randn(10, 5, 100)
-    output = layer(input)
-
-  @parameterized.product(
-    mode=[bm.TrainingMode(),
-          bm.TrainingMode(10),
-          bm.BatchingMode(),
-          bm.BatchingMode(10)],
-    fit=[True, False]
-  )
-  def test_BatchNorm2d(self, fit, mode):
-    bm.random.seed()
-    bp.share.save(fit=fit)
-    layer = bp.dnn.BatchNorm2d(num_features=100,
-                               mode=mode,
-                               affine=False)
-    input = bm.random.randn(10, 5, 6, 100)
-    output = layer(input)
-
-  @parameterized.product(
-    mode=[bm.TrainingMode(),
-          bm.TrainingMode(10),
-          bm.BatchingMode(),
-          bm.BatchingMode(10)],
-    fit=[True, False]
-  )
-  def test_BatchNorm3d(self, fit, mode):
-    bm.random.seed()
-    bp.share.save(fit=fit)
-    layer = bp.dnn.BatchNorm3d(num_features=100,
-                               mode=mode,
-                               affine=False)
-    input = bm.random.randn(10, 5, 6, 7, 100)
-    output = layer(input)
-
-  @parameterized.product(
-    mode=[bm.TrainingMode(),
-          bm.TrainingMode(10),
-          bm.BatchingMode(),
-          bm.BatchingMode(10),
-          bm.NonBatchingMode()],
-  )
-  def test_LayerNorm(self, mode):
-    bm.random.seed()
-    layer = bp.dnn.LayerNorm(normalized_shape=3,
-                             mode=mode,
-                             elementwise_affine=False
-                             )
-    input = bm.random.randn(10, 5, 3)
-    outout = layer(input)
-
-  @parameterized.product(
-    mode=[bm.TrainingMode(),
-          bm.TrainingMode(10),
-          bm.BatchingMode(),
-          bm.BatchingMode(10),
-          bm.NonBatchingMode()],
-  )
-  def test_GroupNorm(self, mode):
-    bm.random.seed()
-    layer = bp.dnn.GroupNorm(num_groups=2,
-                             num_channels=6,
-                             affine=False,
-                             mode=mode
-                             )
-    input = bm.random.randn(20, 10, 10, 6)
-    output = layer(input)
-
-  @parameterized.product(
-    mode=[bm.TrainingMode(),
-          bm.TrainingMode(10),
-          bm.BatchingMode(),
-          bm.BatchingMode(10),
-          bm.NonBatchingMode()],
-  )
-  def test_InstanceNorm(self, mode):
-    bm.random.seed()
-    layer = bp.dnn.InstanceNorm(num_channels=6,
-                                affine=False,
-                                mode=mode
-                                )
-    input = bm.random.randn(20, 10, 10, 6)
-    output = layer(input)
-
-
-if __name__ == '__main__':
-  absltest.main()
->>>>>>> 76202d5b
+import pytest
+from absl.testing import absltest
+from absl.testing import parameterized
+
+import brainpy as bp
+import brainpy.math as bm
+
+from brainpy._src.dependency_check import import_taichi
+
+if import_taichi(error_if_not_found=False) is None:
+  pytest.skip('no taichi', allow_module_level=True)
+
+
+class Test_Conv(parameterized.TestCase):
+  @parameterized.product(
+    mode=[bm.TrainingMode(),
+          bm.TrainingMode(10),
+          bm.BatchingMode(),
+          bm.BatchingMode(10), ]
+  )
+  def test_Conv1d(self, mode):
+    bm.random.seed()
+    input = bm.random.randn(10, 50, 3)
+    layer = bp.dnn.Conv1d(in_channels=3,
+                          out_channels=4,
+                          kernel_size=5,
+                          mode=mode)
+    output = layer(input)
+    bm.clear_buffer_memory()
+
+  def test_Conv1d_NonBatching(self):
+    bm.random.seed()
+    input = bm.random.randn(50, 3)
+    layer = bp.dnn.Conv1d(in_channels=3,
+                          out_channels=4,
+                          kernel_size=5,
+                          mode=bm.NonBatchingMode())
+    output = layer(input)
+    bm.clear_buffer_memory()
+
+  @parameterized.product(
+    mode=[bm.TrainingMode(),
+          bm.TrainingMode(10),
+          bm.BatchingMode(),
+          bm.BatchingMode(10), ]
+  )
+  def test_Conv2d(self, mode):
+    bm.random.seed()
+    input = bm.random.randn(10, 50, 50, 3)
+    layer = bp.dnn.Conv2d(in_channels=3,
+                          out_channels=4,
+                          kernel_size=(5, 5),
+                          mode=mode)
+    output = layer(input)
+    bm.clear_buffer_memory()
+
+  def test_Conv2_NonBatching(self):
+    bm.random.seed()
+    input = bm.random.randn(10, 10, 3)
+    layer = bp.dnn.Conv2d(in_channels=3,
+                          out_channels=4,
+                          kernel_size=(5, 5),
+                          mode=bm.NonBatchingMode())
+    output = layer(input)
+    bm.clear_buffer_memory()
+    bm.clear_buffer_memory()
+
+  @parameterized.product(
+    mode=[bm.TrainingMode(),
+          bm.TrainingMode(10),
+          bm.BatchingMode(),
+          bm.BatchingMode(10), ]
+  )
+  def test_Conv3d(self, mode):
+    bm.random.seed()
+    input = bm.random.randn(10, 50, 50, 50, 3)
+    layer = bp.dnn.Conv3d(in_channels=3,
+                          out_channels=4,
+                          kernel_size=(5, 5, 5),
+                          mode=mode)
+    output = layer(input)
+    bm.clear_buffer_memory()
+
+  def test_Conv3_NonBatching(self):
+    bm.random.seed()
+    input = bm.random.randn(10, 10, 10, 3)
+    layer = bp.dnn.Conv3d(in_channels=3,
+                          out_channels=4,
+                          kernel_size=(5, 5, 5),
+                          mode=bm.NonBatchingMode())
+    output = layer(input)
+    bm.clear_buffer_memory()
+
+  @parameterized.product(
+    mode=[bm.TrainingMode(),
+          bm.TrainingMode(10),
+          bm.BatchingMode(),
+          bm.BatchingMode(10), ]
+  )
+  def test_ConvTranspose1d(self, mode):
+    bm.random.seed()
+    input = bm.random.randn(10, 50, 3)
+    layer = bp.dnn.ConvTranspose1d(in_channels=3,
+                                   out_channels=4,
+                                   kernel_size=5,
+                                   mode=mode
+                                   )
+    output = layer(input)
+    bm.clear_buffer_memory()
+
+  def test_ConvTranspose1d_NonBatching(self):
+    bm.random.seed()
+    input = bm.random.randn(10, 3)
+    layer = bp.dnn.ConvTranspose1d(in_channels=3,
+                                   out_channels=4,
+                                   kernel_size=5,
+                                   mode=bm.NonBatchingMode())
+    output = layer(input)
+    bm.clear_buffer_memory()
+
+  @parameterized.product(
+    mode=[bm.TrainingMode(),
+          bm.TrainingMode(10),
+          bm.BatchingMode(),
+          bm.BatchingMode(10), ]
+  )
+  def test_ConvTranspose2d(self, mode):
+    bm.random.seed()
+    input = bm.random.randn(10, 50, 50, 3)
+    layer = bp.dnn.ConvTranspose2d(in_channels=3,
+                                   out_channels=4,
+                                   kernel_size=(5, 5),
+                                   mode=mode
+                                   )
+    output = layer(input)
+    bm.clear_buffer_memory()
+
+  def test_ConvTranspose2d_NonBatching(self):
+    bm.random.seed()
+    input = bm.random.randn(10, 10, 3)
+    layer = bp.dnn.ConvTranspose2d(in_channels=3,
+                                   out_channels=4,
+                                   kernel_size=(5, 5),
+                                   mode=bm.NonBatchingMode())
+    output = layer(input)
+    bm.clear_buffer_memory()
+
+  @parameterized.product(
+    mode=[bm.TrainingMode(),
+          bm.TrainingMode(10),
+          bm.BatchingMode(),
+          bm.BatchingMode(10), ]
+  )
+  def test_ConvTranspose3d(self, mode):
+    bm.random.seed()
+    input = bm.random.randn(10, 50, 50, 50, 3)
+    layer = bp.dnn.ConvTranspose3d(in_channels=3,
+                                   out_channels=4,
+                                   kernel_size=(5, 5, 5),
+                                   mode=mode
+                                   )
+    output = layer(input)
+    bm.clear_buffer_memory()
+
+  def test_ConvTranspose3d_NonBatching(self):
+    bm.random.seed()
+    input = bm.random.randn(10, 10, 10, 3)
+    layer = bp.dnn.ConvTranspose3d(in_channels=3,
+                                   out_channels=4,
+                                   kernel_size=(5, 5, 5),
+                                   mode=bm.NonBatchingMode())
+    output = layer(input)
+    bm.clear_buffer_memory()
+
+
+class TestPool(parameterized.TestCase):
+
+  @parameterized.product(
+    mode=[bm.TrainingMode(),
+          bm.TrainingMode(10),
+          bm.BatchingMode(),
+          bm.BatchingMode(10),
+          bm.NonBatchingMode()]
+  )
+  def test_MaxPool(self, mode):
+    bm.random.seed()
+    input = bm.random.randn(10, 5, 5, 4)
+    layer = bp.dnn.MaxPool(kernel_size=(3, 3),
+                           channel_axis=-1,
+                           mode=mode)
+    if mode in [bm.NonBatchingMode()]:
+      for i in input:
+        output = layer(i)
+    else:
+      output = layer(input)
+
+  @parameterized.product(
+    mode=[bm.TrainingMode(),
+          bm.TrainingMode(10),
+          bm.BatchingMode(),
+          bm.BatchingMode(10),
+          bm.NonBatchingMode()]
+  )
+  def test_MinPool(self, mode):
+    bm.random.seed()
+    input = bm.random.randn(10, 5, 5, 4)
+    layer = bp.dnn.MaxPool(kernel_size=(3, 3),
+                           channel_axis=-1,
+                           mode=mode)
+    if mode in [bm.NonBatchingMode()]:
+      for i in input:
+        output = layer(i)
+    else:
+      output = layer(input)
+
+  @parameterized.product(
+    mode=[bm.TrainingMode(),
+          bm.TrainingMode(10),
+          bm.BatchingMode(),
+          bm.BatchingMode(10),
+          bm.NonBatchingMode()]
+  )
+  def test_AvgPool(self, mode):
+    bm.random.seed()
+    input = bm.random.randn(10, 5, 5, 4)
+    layer = bp.dnn.AvgPool(kernel_size=(3, 3),
+                           channel_axis=-1,
+                           mode=mode)
+    if mode in [bm.NonBatchingMode()]:
+      for i in input:
+        output = layer(i)
+    else:
+      output = layer(input)
+
+  @parameterized.product(
+    mode=[bm.TrainingMode(),
+          bm.TrainingMode(10),
+          bm.BatchingMode(),
+          bm.BatchingMode(10),
+          bm.NonBatchingMode()]
+  )
+  def test_AvgPool1d(self, mode):
+    bm.random.seed()
+    input = bm.random.randn(10, 5, 4)
+    layer = bp.dnn.AvgPool1d(kernel_size=3,
+                             channel_axis=-1,
+                             mode=mode)
+    if mode in [bm.NonBatchingMode()]:
+      for i in input:
+        output = layer(i)
+    else:
+      output = layer(input)
+
+  @parameterized.product(
+    mode=[bm.TrainingMode(),
+          bm.TrainingMode(10),
+          bm.BatchingMode(),
+          bm.BatchingMode(10),
+          bm.NonBatchingMode()]
+  )
+  def test_AvgPool2d(self, mode):
+    bm.random.seed()
+    input = bm.random.randn(10, 5, 5, 4)
+    layer = bp.dnn.AvgPool2d(kernel_size=(3, 3),
+                             channel_axis=-1,
+                             mode=mode)
+    if mode in [bm.NonBatchingMode()]:
+      for i in input:
+        output = layer(i)
+    else:
+      output = layer(input)
+
+  @parameterized.product(
+    mode=[bm.TrainingMode(),
+          bm.TrainingMode(10),
+          bm.BatchingMode(),
+          bm.BatchingMode(10),
+          bm.NonBatchingMode()]
+  )
+  def test_AvgPool3d(self, mode):
+    bm.random.seed()
+    input = bm.random.randn(10, 5, 5, 5, 4)
+    layer = bp.dnn.AvgPool3d(kernel_size=(3, 3, 3),
+                             channel_axis=-1,
+                             mode=mode)
+    if mode in [bm.NonBatchingMode()]:
+      for i in input:
+        output = layer(i)
+    else:
+      output = layer(input)
+
+  @parameterized.product(
+    mode=[bm.TrainingMode(),
+          bm.TrainingMode(10),
+          bm.BatchingMode(),
+          bm.BatchingMode(10),
+          bm.NonBatchingMode()]
+  )
+  def test_MaxPool1d(self, mode):
+    bm.random.seed()
+    input = bm.random.randn(10, 5, 4)
+    layer = bp.dnn.MaxPool1d(kernel_size=3,
+                             channel_axis=-1,
+                             mode=mode)
+    if mode in [bm.NonBatchingMode()]:
+      for i in input:
+        output = layer(i)
+    else:
+      output = layer(input)
+
+  @parameterized.product(
+    mode=[bm.TrainingMode(),
+          bm.TrainingMode(10),
+          bm.BatchingMode(),
+          bm.BatchingMode(10),
+          bm.NonBatchingMode()]
+  )
+  def test_MaxPool2d(self, mode):
+    bm.random.seed()
+    input = bm.random.randn(10, 5, 5, 4)
+    layer = bp.dnn.MaxPool2d(kernel_size=(3, 3),
+                             channel_axis=-1,
+                             mode=mode)
+    if mode in [bm.NonBatchingMode()]:
+      for i in input:
+        output = layer(i)
+    else:
+      output = layer(input)
+
+  @parameterized.product(
+    mode=[bm.TrainingMode(),
+          bm.TrainingMode(10),
+          bm.BatchingMode(),
+          bm.BatchingMode(10),
+          bm.NonBatchingMode()]
+  )
+  def test_MaxPool3d(self, mode):
+    bm.random.seed()
+    input = bm.random.randn(10, 5, 5, 5, 4)
+    layer = bp.dnn.MaxPool3d(kernel_size=(3, 3, 3),
+                             channel_axis=-1,
+                             mode=mode)
+    if mode in [bm.NonBatchingMode()]:
+      for i in input:
+        output = layer(i)
+    else:
+      output = layer(input)
+
+  @parameterized.product(
+    mode=[bm.TrainingMode(),
+          bm.TrainingMode(10),
+          bm.BatchingMode(),
+          bm.BatchingMode(10),
+          bm.NonBatchingMode()]
+  )
+  def test_AdaptiveAvgPool1d(self, mode):
+    bm.random.seed()
+    input = bm.random.randn(10, 5, 4)
+    layer = bp.dnn.AdaptiveAvgPool1d(target_shape=3,
+                                     channel_axis=-1,
+                                     mode=mode)
+    if mode in [bm.NonBatchingMode()]:
+      for i in input:
+        output = layer(i)
+    else:
+      output = layer(input)
+
+  @parameterized.product(
+    mode=[bm.TrainingMode(),
+          bm.TrainingMode(10),
+          bm.BatchingMode(),
+          bm.BatchingMode(10),
+          bm.NonBatchingMode()]
+  )
+  def test_AdaptiveAvgPool2d(self, mode):
+    bm.random.seed()
+    input = bm.random.randn(10, 5, 5, 4)
+    layer = bp.dnn.AdaptiveAvgPool2d(target_shape=(3, 3),
+                                     channel_axis=-1,
+                                     mode=mode)
+    if mode in [bm.NonBatchingMode()]:
+      for i in input:
+        output = layer(i)
+    else:
+      output = layer(input)
+
+  @parameterized.product(
+    mode=[bm.TrainingMode(),
+          bm.TrainingMode(10),
+          bm.BatchingMode(),
+          bm.BatchingMode(10),
+          bm.NonBatchingMode()]
+  )
+  def test_AdaptiveAvgPool3d(self, mode):
+    bm.random.seed()
+    input = bm.random.randn(10, 5, 5, 5, 4)
+    layer = bp.dnn.AdaptiveAvgPool3d(target_shape=(3, 3, 3),
+                                     channel_axis=-1,
+                                     mode=mode)
+    if mode in [bm.NonBatchingMode()]:
+      for i in input:
+        output = layer(i)
+    else:
+      output = layer(input)
+
+  @parameterized.product(
+    mode=[bm.TrainingMode(),
+          bm.TrainingMode(10),
+          bm.BatchingMode(),
+          bm.BatchingMode(10),
+          bm.NonBatchingMode()]
+  )
+  def test_AdaptiveMaxPool1d(self, mode):
+    bm.random.seed()
+    input = bm.random.randn(10, 5, 4)
+    layer = bp.dnn.AdaptiveMaxPool1d(target_shape=3,
+                                     channel_axis=-1,
+                                     mode=mode)
+    if mode in [bm.NonBatchingMode()]:
+      for i in input:
+        output = layer(i)
+    else:
+      output = layer(input)
+
+  @parameterized.product(
+    mode=[bm.TrainingMode(),
+          bm.TrainingMode(10),
+          bm.BatchingMode(),
+          bm.BatchingMode(10),
+          bm.NonBatchingMode()]
+  )
+  def test_AdaptiveMaxPool2d(self, mode):
+    bm.random.seed()
+    input = bm.random.randn(10, 5, 5, 4)
+    layer = bp.dnn.AdaptiveMaxPool2d(target_shape=(3, 3),
+                                     channel_axis=-1,
+                                     mode=mode)
+    if mode in [bm.NonBatchingMode()]:
+      for i in input:
+        output = layer(i)
+    else:
+      output = layer(input)
+
+  @parameterized.product(
+    mode=[bm.TrainingMode(),
+          bm.TrainingMode(10),
+          bm.BatchingMode(),
+          bm.BatchingMode(10),
+          bm.NonBatchingMode()]
+  )
+  def test_AdaptiveMaxPool3d(self, mode):
+    bm.random.seed()
+    input = bm.random.randn(10, 5, 5, 5, 4)
+    layer = bp.dnn.AdaptiveMaxPool3d(target_shape=(3, 3, 3),
+                                     channel_axis=-1,
+                                     mode=mode)
+    if mode in [bm.NonBatchingMode()]:
+      for i in input:
+        output = layer(i)
+    else:
+      output = layer(input)
+
+
+class Test_Dropout(parameterized.TestCase):
+  @parameterized.product(
+    mode=[bm.TrainingMode(),
+          bm.TrainingMode(10),
+          bm.BatchingMode(),
+          bm.BatchingMode(10),
+          bm.NonBatchingMode()]
+  )
+  def test_Dropout(self, mode):
+    bp.share.save(fit=False)
+    bm.random.seed()
+    input = bm.random.randn(10, 5, 5, 5, 4)
+    layer = bp.dnn.Dropout(prob=0.2,
+                           mode=mode)
+    output = layer(input)
+
+
+class Test_function(parameterized.TestCase):
+  @parameterized.product(
+    mode=[bm.TrainingMode(),
+          bm.TrainingMode(10),
+          bm.BatchingMode(),
+          bm.BatchingMode(10),
+          bm.NonBatchingMode()]
+  )
+  def test_Flatten(self, mode):
+    bm.random.seed()
+    layer = bp.dnn.Flatten(mode=mode)
+    input = bm.random.randn(10, 5, 5, 5, 4)
+    output = layer(input)
+
+
+class Test_linear(parameterized.TestCase):
+
+  @parameterized.product(
+    mode=[bm.TrainingMode(),
+          bm.TrainingMode(10),
+          bm.BatchingMode(),
+          bm.BatchingMode(10),
+          bm.NonBatchingMode()]
+  )
+  def test_linear(self, mode):
+    bm.random.seed()
+    input = bm.random.randn(10, 9, 8, 7)
+    layer = bp.dnn.Linear(num_in=7,
+                          num_out=6,
+                          mode=mode)
+    output = layer(input)
+
+  @parameterized.product(
+    mode=[bm.TrainingMode(),
+          bm.TrainingMode(10),
+          bm.BatchingMode(),
+          bm.BatchingMode(10),
+          bm.NonBatchingMode()]
+  )
+  def test_AllToAll(self, mode):
+    bm.random.seed()
+    input = bm.random.randn(10, 10)
+    layer = bp.dnn.AllToAll(num_pre=10,
+                            num_post=20,
+                            weight=0.1,
+                            mode=mode)
+    if mode in [bm.NonBatchingMode()]:
+      for i in input:
+        output = layer(i)
+    else:
+      output = layer(input)
+
+  @parameterized.product(
+    mode=[bm.TrainingMode(),
+          bm.TrainingMode(10),
+          bm.BatchingMode(),
+          bm.BatchingMode(10),
+          bm.NonBatchingMode()]
+  )
+  def test_OneToOne(self, mode):
+    bm.random.seed()
+    input = bm.random.randn(10, 10)
+    layer = bp.dnn.OneToOne(num=10,
+                            weight=0.1,
+                            mode=mode)
+    output = layer(input)
+
+  @parameterized.product(
+    mode=[bm.TrainingMode(),
+          bm.TrainingMode(10),
+          bm.BatchingMode(),
+          bm.BatchingMode(10),
+          bm.NonBatchingMode()]
+  )
+  def test_MaskedLinear(self, mode):
+    bm.random.seed()
+    input = bm.random.randn(100, 100)
+    layer = bp.dnn.MaskedLinear(conn=bp.conn.FixedProb(0.1, pre=100, post=100),
+                                weight=0.1,
+                                mode=mode)
+    output = layer(input)
+
+  @parameterized.product(
+    mode=[bm.TrainingMode(),
+          bm.TrainingMode(10),
+          bm.BatchingMode(),
+          bm.BatchingMode(10),
+          bm.NonBatchingMode()]
+  )
+  def test_CSRLinear(self, mode):
+    bm.random.seed()
+    input = bm.random.randn(100, 100)
+    layer = bp.dnn.CSRLinear(conn=bp.conn.FixedProb(0.1, pre=100, post=100),
+                             weight=0.1,
+                             mode=mode)
+    output = layer(input)
+
+  @parameterized.product(
+    mode=[bm.TrainingMode(),
+          bm.TrainingMode(10),
+          bm.BatchingMode(),
+          bm.BatchingMode(10),
+          bm.NonBatchingMode()]
+  )
+  def test_EventCSRLinear(self, mode):
+    bm.random.seed()
+    input = bm.random.randn(100, 100)
+    layer = bp.dnn.EventCSRLinear(conn=bp.conn.FixedProb(0.1, pre=100, post=100),
+                                  weight=0.1,
+                                  mode=mode)
+    output = layer(input)
+
+  @parameterized.product(
+    mode=[bm.TrainingMode(),
+          bm.TrainingMode(10),
+          bm.BatchingMode(),
+          bm.BatchingMode(10),
+          bm.NonBatchingMode()]
+  )
+  def test_JitFPHomoLinear(self, mode):
+    bm.random.seed()
+    layer = bp.dnn.JitFPHomoLinear(num_in=100,
+                                   num_out=200,
+                                   prob=0.1,
+                                   weight=0.01,
+                                   seed=100,
+                                   mode=mode)
+    input = bm.random.randn(10, 100)
+    output = layer(input)
+
+  @parameterized.product(
+    mode=[bm.TrainingMode(),
+          bm.TrainingMode(10),
+          bm.BatchingMode(),
+          bm.BatchingMode(10),
+          bm.NonBatchingMode()]
+  )
+  def test_JitFPUniformLinear(self, mode):
+    bm.random.seed()
+    layer = bp.dnn.JitFPUniformLinear(num_in=100,
+                                      num_out=200,
+                                      prob=0.1,
+                                      w_low=-0.01,
+                                      w_high=0.01,
+                                      seed=100,
+                                      mode=mode)
+    input = bm.random.randn(10, 100)
+    output = layer(input)
+
+  @parameterized.product(
+    mode=[bm.TrainingMode(),
+          bm.TrainingMode(10),
+          bm.BatchingMode(),
+          bm.BatchingMode(10),
+          bm.NonBatchingMode()]
+  )
+  def test_JitFPNormalLinear(self, mode):
+    bm.random.seed()
+    layer = bp.dnn.JitFPNormalLinear(num_in=100,
+                                     num_out=200,
+                                     prob=0.1,
+                                     w_mu=-0.01,
+                                     w_sigma=0.01,
+                                     seed=100,
+                                     mode=mode)
+    input = bm.random.randn(10, 100)
+    output = layer(input)
+
+  @parameterized.product(
+    mode=[bm.TrainingMode(),
+          bm.TrainingMode(10),
+          bm.BatchingMode(),
+          bm.BatchingMode(10),
+          bm.NonBatchingMode()]
+  )
+  def test_EventJitFPHomoLinear(self, mode):
+    bm.random.seed()
+    layer = bp.dnn.EventJitFPHomoLinear(num_in=100,
+                                        num_out=200,
+                                        prob=0.1,
+                                        weight=0.01,
+                                        seed=100,
+                                        mode=mode)
+    input = bm.random.randn(10, 100)
+    output = layer(input)
+
+  @parameterized.product(
+    mode=[bm.TrainingMode(),
+          bm.TrainingMode(10),
+          bm.BatchingMode(),
+          bm.BatchingMode(10),
+          bm.NonBatchingMode()]
+  )
+  def test_EventJitFPNormalLinear(self, mode):
+    bm.random.seed()
+    layer = bp.dnn.EventJitFPNormalLinear(num_in=100,
+                                          num_out=200,
+                                          prob=0.1,
+                                          w_mu=-0.01,
+                                          w_sigma=0.01,
+                                          seed=100,
+                                          mode=mode)
+    input = bm.random.randn(10, 100)
+    output = layer(input)
+
+  @parameterized.product(
+    mode=[bm.TrainingMode(),
+          bm.TrainingMode(10),
+          bm.BatchingMode(),
+          bm.BatchingMode(10),
+          bm.NonBatchingMode()]
+  )
+  def test_EventJitFPUniformLinear(self, mode):
+    bm.random.seed()
+    layer = bp.dnn.EventJitFPUniformLinear(num_in=100,
+                                           num_out=200,
+                                           prob=0.1,
+                                           w_low=-0.01,
+                                           w_high=0.01,
+                                           seed=100,
+                                           mode=mode)
+    input = bm.random.randn(10, 100)
+    output = layer(input)
+
+
+class Test_Normalization(parameterized.TestCase):
+
+  @parameterized.product(
+    mode=[bm.TrainingMode(),
+          bm.TrainingMode(10),
+          bm.BatchingMode(),
+          bm.BatchingMode(10)],
+    fit=[True, False]
+  )
+  def test_BatchNorm1d(self, fit, mode):
+    bm.random.seed()
+    bp.share.save(fit=fit)
+    layer = bp.dnn.BatchNorm1d(num_features=100,
+                               mode=mode,
+                               affine=False)
+    input = bm.random.randn(10, 5, 100)
+    output = layer(input)
+
+  @parameterized.product(
+    mode=[bm.TrainingMode(),
+          bm.TrainingMode(10),
+          bm.BatchingMode(),
+          bm.BatchingMode(10)],
+    fit=[True, False]
+  )
+  def test_BatchNorm2d(self, fit, mode):
+    bm.random.seed()
+    bp.share.save(fit=fit)
+    layer = bp.dnn.BatchNorm2d(num_features=100,
+                               mode=mode,
+                               affine=False)
+    input = bm.random.randn(10, 5, 6, 100)
+    output = layer(input)
+
+  @parameterized.product(
+    mode=[bm.TrainingMode(),
+          bm.TrainingMode(10),
+          bm.BatchingMode(),
+          bm.BatchingMode(10)],
+    fit=[True, False]
+  )
+  def test_BatchNorm3d(self, fit, mode):
+    bm.random.seed()
+    bp.share.save(fit=fit)
+    layer = bp.dnn.BatchNorm3d(num_features=100,
+                               mode=mode,
+                               affine=False)
+    input = bm.random.randn(10, 5, 6, 7, 100)
+    output = layer(input)
+
+  @parameterized.product(
+    mode=[bm.TrainingMode(),
+          bm.TrainingMode(10),
+          bm.BatchingMode(),
+          bm.BatchingMode(10),
+          bm.NonBatchingMode()],
+  )
+  def test_LayerNorm(self, mode):
+    bm.random.seed()
+    layer = bp.dnn.LayerNorm(normalized_shape=3,
+                             mode=mode,
+                             elementwise_affine=False
+                             )
+    input = bm.random.randn(10, 5, 3)
+    outout = layer(input)
+
+  @parameterized.product(
+    mode=[bm.TrainingMode(),
+          bm.TrainingMode(10),
+          bm.BatchingMode(),
+          bm.BatchingMode(10),
+          bm.NonBatchingMode()],
+  )
+  def test_GroupNorm(self, mode):
+    bm.random.seed()
+    layer = bp.dnn.GroupNorm(num_groups=2,
+                             num_channels=6,
+                             affine=False,
+                             mode=mode
+                             )
+    input = bm.random.randn(20, 10, 10, 6)
+    output = layer(input)
+
+  @parameterized.product(
+    mode=[bm.TrainingMode(),
+          bm.TrainingMode(10),
+          bm.BatchingMode(),
+          bm.BatchingMode(10),
+          bm.NonBatchingMode()],
+  )
+  def test_InstanceNorm(self, mode):
+    bm.random.seed()
+    layer = bp.dnn.InstanceNorm(num_channels=6,
+                                affine=False,
+                                mode=mode
+                                )
+    input = bm.random.randn(20, 10, 10, 6)
+    output = layer(input)
+
+
+if __name__ == '__main__':
+  absltest.main()