--- conflicted
+++ resolved
@@ -40,11 +40,8 @@
 
 
 class Dynamics(brainstate.nn.Dynamics):
-<<<<<<< HEAD
     __module__ = 'brainpy.state'
 
-=======
->>>>>>> cd22e00a
     def __init__(self, in_size: Size, name: Optional[str] = None):
         # initialize
         super().__init__(name=name, in_size=in_size)
@@ -410,17 +407,17 @@
         >>> n1.align_pre(brainstate.nn.Expon.desc(n1.varshape))  # n2 will run after n1
         """
         if isinstance(dyn, Dynamics):
-            self._add_after_update(id(dyn), dyn)
+            self.add_after_update(id(dyn), dyn)
             return dyn
         elif isinstance(dyn, ParamDescriber):
             if not issubclass(dyn.cls, Dynamics):
                 raise TypeError(f'The input {dyn} should be an instance of {Dynamics}.')
-            if not self._has_after_update(dyn.identifier):
-                self._add_after_update(
+            if not self.has_after_update(dyn.identifier):
+                self.add_after_update(
                     dyn.identifier,
                     dyn() if ('in_size' in dyn.kwargs or len(dyn.args) > 0) else dyn(in_size=self.varshape)
                 )
-            return self._get_after_update(dyn.identifier)
+            return self.get_after_update(dyn.identifier)
         else:
             raise TypeError(f'The input {dyn} should be an instance of {Dynamics} or a delayed initializer.')
 
