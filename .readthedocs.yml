--- conflicted
+++ resolved
@@ -9,6 +9,7 @@
   os: "ubuntu-24.04"
   tools:
     python: "3.13"
+
   jobs:
     post_checkout:
       # Set up symbolic link based on RTD project name
@@ -19,12 +20,9 @@
           ln -sf docs docs_build
         fi
 
-<<<<<<< HEAD
 # Build documentation using the wrapper conf.py
 # The wrapper will dynamically load the correct docs based on READTHEDOCS_PROJECT
-=======
 # Build documentation using the symlinked directory
->>>>>>> 5ff8f9d3
 sphinx:
   configuration: docs_build/conf.py
 
