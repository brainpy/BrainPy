numpy
jax>=0.4.1
tqdm
msgpack
numba
jaxlib
matplotlib>=3.4
<<<<<<< HEAD
=======
jaxlib>=0.4.1
>>>>>>> 5fd20d76
scipy>=1.1.0

# document requirements
pandoc
Jinja2
sphinx>=4
myst-nb
sphinx_thebe
sphinx-autodoc-typehints~=1.18.0
sphinx-book-theme>=0.3.3<|MERGE_RESOLUTION|>--- conflicted
+++ resolved
@@ -5,10 +5,7 @@
 numba
 jaxlib
 matplotlib>=3.4
-<<<<<<< HEAD
-=======
 jaxlib>=0.4.1
->>>>>>> 5fd20d76
 scipy>=1.1.0
 
 # document requirements
